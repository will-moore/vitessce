--- conflicted
+++ resolved
@@ -17,11 +17,7 @@
     // Any request we do not explicitly route will return 404,
     // so we won't end up depending on outside resources by accident.
     cy.server({ force404: true });
-<<<<<<< HEAD
-    ['cells', 'cell_sets', 'molecules', 'raster', 'clusters', 'genes', 'factors', 'neighborhoods'].forEach(
-=======
     ['cells', 'cell-sets', 'molecules', 'raster', 'clusters', 'genes', 'factors', 'neighborhoods'].forEach(
->>>>>>> e8aaf9cc
       (type) => {
         cy.route(
           `${urlPrefix}/linnarsson/linnarsson.${type}.json`,
