import Ajv from 'ajv';
import PubSub from 'pubsub-js';
import React from 'react';

import {
  STATUS_WARN, STATUS_INFO,
  CELLS_ADD, CLUSTERS_ADD, FACTORS_ADD, GENES_ADD, MOLECULES_ADD, NEIGHBORHOODS_ADD,
  CLEAR_PLEASE_WAIT, RASTER_ADD, CELL_SETS_ADD,
} from '../../events';

import cellsSchema from '../../schemas/cells.schema.json';
import clustersSchema from '../../schemas/clusters.schema.json';
import factorsSchema from '../../schemas/factors.schema.json';
import genesSchema from '../../schemas/genes.schema.json';
import moleculesSchema from '../../schemas/molecules.schema.json';
import neighborhoodsSchema from '../../schemas/neighborhoods.schema.json';
import rasterSchema from '../../schemas/raster.schema.json';
<<<<<<< HEAD
import cellSetsSchema from '../../schemas/cell_sets.schema.json';
=======
import cellSetsSchema from '../../schemas/cell-sets.schema.json';
>>>>>>> e8aaf9cc

const typeToSchema = {
  CELLS: cellsSchema,
  CLUSTERS: clustersSchema,
  FACTORS: factorsSchema,
  GENES: genesSchema,
  MOLECULES: moleculesSchema,
  NEIGHBORHOODS: neighborhoodsSchema,
  RASTER: rasterSchema,
<<<<<<< HEAD
  CELL_SETS: cellSetsSchema,
=======
  'CELL-SETS': cellSetsSchema,
>>>>>>> e8aaf9cc
};

const typeToEvent = {
  CELLS: CELLS_ADD,
  CLUSTERS: CLUSTERS_ADD,
  FACTORS: FACTORS_ADD,
  GENES: GENES_ADD,
  MOLECULES: MOLECULES_ADD,
  NEIGHBORHOODS: NEIGHBORHOODS_ADD,
  RASTER: RASTER_ADD,
<<<<<<< HEAD
  CELL_SETS: CELL_SETS_ADD,
=======
  'CELL-SETS': CELL_SETS_ADD,
>>>>>>> e8aaf9cc
};

function warn(message) {
  PubSub.publish(STATUS_WARN, message);
}

function info(fileName) {
  PubSub.publish(STATUS_INFO, `Loaded ${fileName}.`);
}

function publishLayer(data, type, name, url) {
  const schema = typeToSchema[type];
  if (!schema) {
    throw Error(`No schema for ${type}`);
  }
  const validate = new Ajv().compile(schema);
  const valid = validate(data);
  if (!valid) {
    const failureReason = JSON.stringify(validate.errors, null, 2);
    warn(`Error while validating ${name}. Details in console.`);
    console.warn(`"${name}" (${type}) from ${url}: validation failed`, failureReason);
  }
  PubSub.publish(typeToEvent[type], data);
  info(name);
}

function loadLayer(layer) {
  const {
    name, type, url, requestInit = {},
  } = layer;
  fetch(url, requestInit)
    .then((response) => {
      if (response.ok) {
        response.json().then((data) => {
          publishLayer(data, type, name, url);
        }, (failureReason) => {
          warn(`Error while parsing ${name}. Details in console.`);
          console.warn(`"${name}" (${type}) from ${url}: parse failed`, failureReason);
        });
      } else {
        warn(`Error HTTP status from ${name}. Details in console.`);
        console.warn(`"${name}" (${type}) from ${url}: HTTP failed`, response.headers);
      }
    }, (failureReason) => {
      warn(`Error while fetching ${name}. Details in console.`);
      console.warn(`"${name}" (${type}) from ${url}: fetch failed`, failureReason);
    });
}

export default class SourcePublisher extends React.Component {
  constructor(props) {
    super(props);
    const { layers } = this.props;
    const pleaseWaits = {};
    layers.map(layer => layer.name).forEach((name) => { pleaseWaits[name] = true; });
    this.state = { pleaseWaits };
  }

  clearPleaseWait(event, layerName) {
    this.setState((prevState) => {
      // TODO: Do not mutate! https://github.com/hubmapconsortium/vitessce/issues/148
      // eslint-disable-next-line no-param-reassign
      prevState.pleaseWaits[layerName] = false;
      const waitingOn = Object.entries(prevState.pleaseWaits)
        .filter(entry => entry[1])
        .map(entry => entry[0]);
      console.warn(`cleared "${layerName}"; waiting on ${waitingOn.length}:`, waitingOn);
      return prevState;
    });
  }

  // eslint-disable-next-line camelcase
  UNSAFE_componentWillMount() {
    this.clearPleaseWaitToken = PubSub.subscribe(
      CLEAR_PLEASE_WAIT, this.clearPleaseWait.bind(this),
    );
  }

  componentWillUnmount() {
    PubSub.unsubscribe(this.clearPleaseWaitToken);
  }

  componentDidMount() {
    const { layers } = this.props;
    layers.forEach((layer) => {
      loadLayer(layer);
    });
  }

  render() {
    const { pleaseWaits } = this.state;
    const unloadedLayers = Object.entries(pleaseWaits).filter(
      ([name, stillWaiting]) => stillWaiting, // eslint-disable-line no-unused-vars
    ).map(
      ([name, stillWaiting]) => name, // eslint-disable-line no-unused-vars
    );

    if (unloadedLayers.length) {
      return (
        <>
          <div className="modal">
            <div className="modal-dialog">
              <div className="modal-content">
                <div className="modal-body">
                  <p>Please wait...</p>
                </div>
              </div>
            </div>
          </div>
          <div className="modal-backdrop show" />
        </>
      );
    }
    return null;
  }
}<|MERGE_RESOLUTION|>--- conflicted
+++ resolved
@@ -15,11 +15,7 @@
 import moleculesSchema from '../../schemas/molecules.schema.json';
 import neighborhoodsSchema from '../../schemas/neighborhoods.schema.json';
 import rasterSchema from '../../schemas/raster.schema.json';
-<<<<<<< HEAD
-import cellSetsSchema from '../../schemas/cell_sets.schema.json';
-=======
 import cellSetsSchema from '../../schemas/cell-sets.schema.json';
->>>>>>> e8aaf9cc
 
 const typeToSchema = {
   CELLS: cellsSchema,
@@ -29,11 +25,7 @@
   MOLECULES: moleculesSchema,
   NEIGHBORHOODS: neighborhoodsSchema,
   RASTER: rasterSchema,
-<<<<<<< HEAD
-  CELL_SETS: cellSetsSchema,
-=======
   'CELL-SETS': cellSetsSchema,
->>>>>>> e8aaf9cc
 };
 
 const typeToEvent = {
@@ -44,11 +36,7 @@
   MOLECULES: MOLECULES_ADD,
   NEIGHBORHOODS: NEIGHBORHOODS_ADD,
   RASTER: RASTER_ADD,
-<<<<<<< HEAD
-  CELL_SETS: CELL_SETS_ADD,
-=======
   'CELL-SETS': CELL_SETS_ADD,
->>>>>>> e8aaf9cc
 };
 
 function warn(message) {
