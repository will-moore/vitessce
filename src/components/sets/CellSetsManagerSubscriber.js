--- conflicted
+++ resolved
@@ -17,11 +17,7 @@
   treeHasCheckedSetsToComplement,
 } from './reducer';
 import {
-<<<<<<< HEAD
-  tryUpgradeToLatestSchema,
-=======
   tryUpgradeTreeToLatestSchema,
->>>>>>> eca358ee
   handleExportJSON, downloadForUser,
   handleExportTabular,
 } from './io';
@@ -154,11 +150,7 @@
     const cellSetsAddToken = PubSub.subscribe(CELL_SETS_ADD,
       (msg, treeToImport) => {
         const actionType = (initEmit ? ACTION.IMPORT_AND_VIEW : ACTION.IMPORT);
-<<<<<<< HEAD
-        const newTreeToImport = tryUpgradeToLatestSchema(treeToImport, SETS_DATATYPE_CELL);
-=======
         const newTreeToImport = tryUpgradeTreeToLatestSchema(treeToImport, SETS_DATATYPE_CELL);
->>>>>>> eca358ee
         dispatch({ type: actionType, levelZeroNodes: newTreeToImport.tree });
       });
     const cellsAddToken = PubSub.subscribe(CELLS_ADD, (msg, cells) => {
