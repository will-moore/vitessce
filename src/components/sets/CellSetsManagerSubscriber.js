import React from 'react';
import PubSub from 'pubsub-js';
import {
<<<<<<< HEAD
  FACTORS_ADD, CELL_SETS_MODIFY, CELL_SETS_VIEW,
  CELLS_SELECTION, CELLS_ADD, CELLS_COLOR, STATUS_WARN,
=======
  CELL_SETS_MODIFY, CELL_SETS_VIEW, CELLS_SELECTION,
  CELLS_ADD, STATUS_WARN,
>>>>>>> 34b222b6
} from '../../events';
import SetsManager from './SetsManager';
import TitleInfo from '../TitleInfo';
import SetsTree from './sets';

const setsType = 'cell';

export default class CellSetsManagerSubscriber extends React.Component {
  constructor(props) {
    super(props);
    this.state = {
      cellSets: new SetsTree(
        (obj) => {
          PubSub.publish(CELL_SETS_MODIFY, obj);
        },
        (cellIds, cellColors) => {
          PubSub.publish(CELLS_COLOR, cellColors);
          PubSub.publish(CELL_SETS_VIEW, cellIds);
        },
      ),
    };
  }

  componentWillMount() {
    this.cellsAddToken = PubSub.subscribe(
      CELLS_ADD, this.cellsAddSubscriber.bind(this),
    );
    this.cellSetsToken = PubSub.subscribe(
      CELL_SETS_MODIFY, this.cellSetsSubscriber.bind(this),
    );
    this.cellsSelectionToken = PubSub.subscribe(
      CELLS_SELECTION, this.cellsSelectionSubscriber.bind(this),
    );
  }

  componentDidMount() {
    const { onReady } = this.props;
    onReady();
  }

  componentWillUnmount() {
    PubSub.unsubscribe(this.cellsAddToken);
    PubSub.unsubscribe(this.cellSetsToken);
    PubSub.unsubscribe(this.cellsSelectionToken);
  }

  cellsAddSubscriber(msg, cells) {
    const { cellSets } = this.state;
    cellSets.setItems(Object.keys(cells));
  }

  cellSetsSubscriber(msg, cellSets) {
    this.setState({ cellSets });
  }

  cellsSelectionSubscriber(msg, cellIds) {
    const { cellSets } = this.state;
    cellSets.setCurrentSet(cellIds, true);
  }

  render() {
    const { cellSets } = this.state;
    const { datasetId } = this.props;
    return (
      <TitleInfo
        title="Cell Sets"
        isScroll
      >
        <SetsManager
          setsTree={cellSets}
          datasetId={datasetId}
          setsType={setsType}
          onError={err => PubSub.publish(STATUS_WARN, err)}
        />
      </TitleInfo>
    );
  }
}<|MERGE_RESOLUTION|>--- conflicted
+++ resolved
@@ -1,13 +1,8 @@
 import React from 'react';
 import PubSub from 'pubsub-js';
 import {
-<<<<<<< HEAD
-  FACTORS_ADD, CELL_SETS_MODIFY, CELL_SETS_VIEW,
-  CELLS_SELECTION, CELLS_ADD, CELLS_COLOR, STATUS_WARN,
-=======
   CELL_SETS_MODIFY, CELL_SETS_VIEW, CELLS_SELECTION,
-  CELLS_ADD, STATUS_WARN,
->>>>>>> 34b222b6
+  CELLS_ADD, STATUS_WARN, CELLS_COLOR,
 } from '../../events';
 import SetsManager from './SetsManager';
 import TitleInfo from '../TitleInfo';
