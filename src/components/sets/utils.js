--- conflicted
+++ resolved
@@ -17,10 +17,6 @@
  * @param {number[]} rgbArray The color [r, g, b] array.
  * @returns {string} The hex color as a string.
  */
-<<<<<<< HEAD
-export function colorToHexString(rgbArray) {
-  return tinycolor({ r: rgbArray[0], g: rgbArray[1], b: rgbArray[2] }).toHexString();
-=======
 export function colorArrayToString(rgbArray) {
   return tinycolor({ r: rgbArray[0], g: rgbArray[1], b: rgbArray[2] }).toHexString();
 }
@@ -33,7 +29,6 @@
 export function colorStringToArray(colorString) {
   const colorObj = tinycolor(colorString).toRgb();
   return [colorObj.r, colorObj.g, colorObj.b];
->>>>>>> e8aaf9cc
 }
 
 /**
