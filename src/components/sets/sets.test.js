import expect from 'expect';
import SetsTree, { SetsTreeNode } from './sets';


describe('sets.js', () => {
  describe('SetsTreeNode', () => {
    let node;
    let nodeWithChildren;
    let nodeWithGrandchildren;

    beforeEach(() => {
      node = new SetsTreeNode({
        setKey: 'test',
        name: 'Test Set',
        color: '#000',
        set: [],
      });
      nodeWithChildren = new SetsTreeNode({
        setKey: 'test',
        name: 'Test Set',
        children: [
          new SetsTreeNode({
            setKey: 'test-child',
            name: 'Child of Test Set',
          }),
        ],
      });
      nodeWithGrandchildren = new SetsTreeNode({
        setKey: 'test',
        name: 'Test Set',
        children: [
          new SetsTreeNode({
            setKey: 'test-child',
            name: 'Child of Test Set',
            children: [
              new SetsTreeNode({
                setKey: 'test-grandchild-1',
                name: 'Grandchild of Test Set',
                isCurrentSet: true,
              }),
              new SetsTreeNode({
                setKey: 'test-grandchild-2',
                name: 'Grandchild of Test Set',
              }),
            ],
          }),
        ],
      });
    });
    it('can be instantiated with properties', () => {
      expect(node.setKey).toEqual('test');
      expect(node.name).toEqual('Test Set');
      expect(node.color).toEqual('#000');
      expect(node.set.length).toEqual(0);
      expect(node.children).toEqual(undefined);
      expect(node.isCurrentSet).toEqual(false);
      expect(node.wasPreviousCurrentSet).toEqual(false);
      expect(node.isEditing).toEqual(false);
    });

    it('can find nodes', () => {
      expect(node.findNode('test').setKey).toEqual('test');
      expect(nodeWithChildren.findNode('test-child').setKey)
        .toEqual('test-child');
      expect(nodeWithGrandchildren.findNode('test-grandchild-1').setKey)
        .toEqual('test-grandchild-1');
      expect(nodeWithGrandchildren.findNode('test-grandchild-2').setKey)
        .toEqual('test-grandchild-2');
    });

    it('can find parents of nodes', () => {
      expect(node.findParentNode('test')).toEqual(null);
      expect(nodeWithChildren.findParentNode('test-child').setKey)
        .toEqual('test');
      expect(nodeWithGrandchildren.findParentNode('test-grandchild-2').setKey)
        .toEqual('test-child');
    });

    it('can find the current set node', () => {
      expect(nodeWithGrandchildren.findCurrentSetNode().setKey)
        .toEqual('test-grandchild-1');
    });

    it('has a path-like key value', () => {
      expect(node.getKeyTail()).toEqual('test');

      const node2 = new SetsTreeNode({
        setKey: 'all.test',
        name: 'Test Set under All',
      });
      expect(node2.getKeyTail()).toEqual('test');
      expect(node2.getKeyHead()).toEqual('all');

      const node3 = new SetsTreeNode({
        setKey: 'all.test.more',
        name: 'Test Set under All',
      });
      expect(node3.getKeyTail()).toEqual('more');
      expect(node3.getKeyHead()).toEqual('all.test');
    });

    it('can determine its own level', () => {
      expect(node.getLevel()).toEqual(0);
      expect(nodeWithChildren.getLevel()).toEqual(1);
      expect(nodeWithGrandchildren.getLevel()).toEqual(2);
    });

    it('can get all descendents at a particular level as a flat array', () => {
      expect(node.getDescendantsFlat(0).length).toEqual(0);
      expect(nodeWithChildren.getDescendantsFlat(0).length).toEqual(1);
      expect(nodeWithChildren.getDescendantsFlat(1).length).toEqual(0);
      expect(nodeWithGrandchildren.getDescendantsFlat(0).length).toEqual(1);
      expect(nodeWithGrandchildren.getDescendantsFlat(1).length).toEqual(2);
      expect(nodeWithGrandchildren.getDescendantsFlat(2).length).toEqual(0);
    });
  });

  describe('SetsTree', () => {
    let factorsTree;

    beforeEach(() => {
      factorsTree = new SetsTree();
      factorsTree.appendChild(new SetsTreeNode({
        setKey: 'factors',
        name: 'Factors',
        children: [
          new SetsTreeNode({
            setKey: 'inhibitory-neurons',
            name: 'Inhibitory neurons',
          }),
          new SetsTreeNode({
            setKey: 'excitatory-neurons',
            name: 'Excitatory neurons',
          }),
          new SetsTreeNode({
            setKey: 'astrocyte',
            name: 'Astrocyte',
          }),
          new SetsTreeNode({
            setKey: 'oligodendrocytes',
            name: 'Oligodendrocytes',
          }),
          new SetsTreeNode({
            setKey: 'brain-immune',
            name: 'Brain immune',
          }),
          new SetsTreeNode({
            setKey: 'ventricle',
            name: 'Ventricle',
          }),
          new SetsTreeNode({
            setKey: 'vasculature',
            name: 'Vasculature',
          }),
        ],
      }));
    });

    it('has a root node upon instantiation', () => {
      const tree = new SetsTree();
      expect(tree.root).toBeTruthy();
    });

    it('can set checked keys', () => {
      const tree = new SetsTree();
      expect(tree.checkedKeys.length).toEqual(0);
      tree.setCheckedKeys(['test']);
      expect(tree.checkedKeys[0]).toEqual('test');
    });

    it('can set the current set', () => {
      const tree = new SetsTree();
      expect(tree.findCurrentSetNode()).toEqual(null);
      tree.setCurrentSet([1, 2, 3]);
      expect(tree.findCurrentSetNode().set).toEqual([1, 2, 3]);
      expect(tree.visibleKeys.length).toEqual(0);
      tree.setCurrentSet([2, 3, 4], true);
      expect(tree.findCurrentSetNode().set).toEqual([2, 3, 4]);
      expect(tree.visibleKeys.length).toEqual(1);
    });

    it('can start editing a node', () => {
      const tree = new SetsTree();
      tree.prependChild(new SetsTreeNode({
        setKey: 'test',
        name: 'Test',
        isEditing: false,
      }));
      expect(tree.findNode('all.test').isEditing).toBeFalsy();
      tree.startEditing('all.test');
      expect(tree.findNode('all.test').isEditing).toBeTruthy();
    });

    it('can delete a node', () => {
      const tree = new SetsTree();
      tree.appendChild(new SetsTreeNode({
        setKey: 'test-0',
        name: 'Test 0',
      }));
      tree.appendChild(new SetsTreeNode({
        setKey: 'test-1',
        name: 'Test 1',
      }));
      tree.appendChild(new SetsTreeNode({
        setKey: 'test-2',
        name: 'Test 2',
      }));
      expect(tree.findNode('all.test-1').setKey).toEqual('all.test-1');
      tree.deleteNode('all.test-1');
      expect(tree.findNode('all.test-1')).toEqual(null);
    });

    it('can change a node name', () => {
      const tree = new SetsTree();
      tree.prependChild(new SetsTreeNode({
        setKey: 'test',
        name: 'Test',
        isEditing: true,
        isCurrentSet: false,
        wasPreviousCurrentSet: true,
      }));
      expect(tree.findNode('all.test').name).toEqual('Test');
      tree.changeNodeName('all.test', 'Harvard', false);
      expect(tree.findNode('all.test').name).toEqual('Harvard');
      expect(tree.findNode('all.test').isEditing).toEqual(true);
      expect(tree.findNode('all.test').isCurrentSet).toEqual(false);
      expect(tree.findNode('all.test').wasPreviousCurrentSet).toEqual(true);

      tree.prependChild(new SetsTreeNode({
        setKey: 'current-set',
        name: 'Current selection',
        isEditing: true,
        wasPreviousCurrentSet: true,
        isCurrentSet: true,
      }));
      tree.changeNodeName('all.current-set', 'MIT', true);
      expect(tree.findNode('all.current-set').name).toEqual('MIT');
      expect(tree.findNode('all.current-set').isEditing).toEqual(false);
      expect(tree.findNode('all.current-set').isCurrentSet).toEqual(false);
      expect(tree.findNode('all.current-set').wasPreviousCurrentSet).toEqual(false);
    });

    it('can prepend a node to children of root', () => {
      const tree = new SetsTree();
      tree.prependChild(new SetsTreeNode({
        setKey: 'test',
        name: 'Test',
      }));
      tree.prependChild(new SetsTreeNode({
        setKey: 'test-2',
        name: 'Test 2',
      }));
      expect(tree.root.children[1].setKey).toEqual('all.test');
      expect(tree.root.children[0].setKey).toEqual('all.test-2');
    });

    it('can append a node to children of root', () => {
      const tree = new SetsTree();
      tree.appendChild(new SetsTreeNode({
        setKey: 'test',
        name: 'Test',
      }));
      tree.appendChild(new SetsTreeNode({
        setKey: 'test-2',
        name: 'Test 2',
      }));
      expect(tree.root.children[0].setKey).toEqual('all.test');
      expect(tree.root.children[1].setKey).toEqual('all.test-2');
    });

    it('can view a set', () => {
      const tree = new SetsTree();
      tree.appendChild(new SetsTreeNode({
        setKey: 'test',
        name: 'Test',
      }));
      expect(tree.visibleKeys.length).toEqual(0);
      tree.viewSet('all.test');
      expect(tree.visibleKeys.length).toEqual(1);
      expect(tree.visibleKeys[0]).toEqual('all.test');
    });

    it('can view descendants of a set', () => {
      const tree = new SetsTree();
      tree.appendChild(new SetsTreeNode({
        setKey: 'test',
        name: 'Test',
        children: [
          new SetsTreeNode({
            setKey: 'test-child',
            name: 'Test child',
          }),
        ],
      }));
      expect(tree.visibleKeys.length).toEqual(0);
      tree.viewSetDescendants('all', 0);
      expect(tree.visibleKeys.length).toEqual(1);
      expect(tree.visibleKeys[0]).toEqual('all.test');
      tree.viewSetDescendants('all', 1);
      expect(tree.visibleKeys.length).toEqual(1);
      expect(tree.visibleKeys[0]).toEqual('all.test.test-child');
    });

    it('emits tree update event', (done) => {
      const tree = new SetsTree(() => { done(); });
      tree.appendChild(new SetsTreeNode({
        setKey: 'test',
        name: 'Test',
      }));
    });

    it('emits visibility update event', (done) => {
      const tree = new SetsTree(() => {}, (cellIds) => {
        expect(cellIds.size).toEqual(3);
        done();
      });
      tree.appendChild(new SetsTreeNode({
        setKey: 'test',
        name: 'Test',
        set: [1, 2, 3],
      }));
      tree.viewSet('all.test');
    });

<<<<<<< HEAD
    it('can do a union operation', () => {
      const tree = new SetsTree();
      tree.appendChild(new SetsTreeNode({
        setKey: 'test-1',
        name: 'Test 1',
        set: [1, 2, 3],
      }));
      tree.appendChild(new SetsTreeNode({
        setKey: 'test-2',
        name: 'Test 2',
        set: [3, 4, 5],
      }));
      tree.appendChild(new SetsTreeNode({
        setKey: 'test-3',
        name: 'Test 3',
        set: [1, 4, 9, 10],
      }));

      const emptyResult = tree.getUnion([]);
      expect(emptyResult.length).toEqual(0);

      const singleSetResult = tree.getUnion(['all.test-1']);
      expect(singleSetResult).toEqual([1, 2, 3]);

      const doubleSetResult = tree.getUnion(['all.test-1', 'all.test-2']);
      expect(doubleSetResult).toEqual([1, 2, 3, 4, 5]);

      const tripleSetResult = tree.getUnion(['all.test-1', 'all.test-2', 'all.test-3']);
      expect(tripleSetResult).toEqual([1, 2, 3, 4, 5, 9, 10]);
    });

    it('can do an intersection operation', () => {
      const tree = new SetsTree();
      tree.appendChild(new SetsTreeNode({
        setKey: 'test-1',
        name: 'Test 1',
        set: [1, 2, 3],
      }));
      tree.appendChild(new SetsTreeNode({
        setKey: 'test-2',
        name: 'Test 2',
        set: [3, 4, 5],
      }));
      tree.appendChild(new SetsTreeNode({
        setKey: 'test-3',
        name: 'Test 3',
        set: [3, 4, 9, 10],
      }));

      const emptyResult = tree.getIntersection([]);
      expect(emptyResult.length).toEqual(0);

      const singleSetResult = tree.getIntersection(['all.test-1']);
      expect(singleSetResult).toEqual([1, 2, 3]);

      const doubleSetResult = tree.getIntersection(['all.test-1', 'all.test-2']);
      expect(doubleSetResult).toEqual([3]);

      const tripleSetResult = tree.getIntersection(['all.test-1', 'all.test-2', 'all.test-3']);
      expect(tripleSetResult).toEqual([3]);
    });

    it('can do a complement operation', () => {
      const tree = new SetsTree();
      tree.appendChild(new SetsTreeNode({
        setKey: 'test-1',
        name: 'Test 1',
        set: [1, 2, 3],
      }));
      tree.appendChild(new SetsTreeNode({
        setKey: 'test-2',
        name: 'Test 2',
        set: [3, 4, 5],
      }));
      tree.appendChild(new SetsTreeNode({
        setKey: 'test-3',
        name: 'Test 3',
        set: [1, 4, 9, 10],
      }));
      tree.setItems([1, 2, 3, 4, 5, 9, 10]);

      const emptyResult = tree.getComplement([]);
      expect(emptyResult.length).toEqual(7);

      const singleSetResult = tree.getComplement(['all.test-1']);
      expect(singleSetResult).toEqual([4, 5, 9, 10]);

      const doubleSetResult = tree.getComplement(['all.test-1', 'all.test-2']);
      expect(doubleSetResult).toEqual([9, 10]);

      const tripleSetResult = tree.getComplement(['all.test-1', 'all.test-2', 'all.test-3']);
      expect(tripleSetResult).toEqual([]);
=======
    it('can move a drag node to a drop node, making drag node the only child of drop node', () => {
      const dragKey = 'all.factors.ventricle';
      const dropKey = 'all.factors.excitatory-neurons';
      const postDropDragKey = 'all.factors.excitatory-neurons.ventricle';
      expect(factorsTree.findNode('all.factors').children.length).toEqual(7);
      expect(factorsTree.findNode(dropKey).children).toEqual(undefined);
      factorsTree.dragRearrange(factorsTree.root, dropKey, dragKey, undefined, false);
      expect(factorsTree.findNode('all.factors').children.length).toEqual(6);
      expect(factorsTree.findNode(dropKey).children.length).toEqual(1);
      expect(factorsTree.findNode(dropKey).children[0].setKey).toEqual(postDropDragKey);
    });

    it('can move a drag node to a drop node, making drag node the last child of drop node', () => {
      const dragKey1 = 'all.factors.ventricle';
      const dragKey2 = 'all.factors.vasculature';
      const dropKey = 'all.factors.excitatory-neurons';
      const postDropDragKey1 = 'all.factors.excitatory-neurons.ventricle';
      const postDropDragKey2 = 'all.factors.excitatory-neurons.vasculature';
      expect(factorsTree.findNode('all.factors').children.length).toEqual(7);
      factorsTree.dragRearrange(factorsTree.root, dropKey, dragKey1, undefined, false);
      factorsTree.dragRearrange(factorsTree.root, dropKey, dragKey2, undefined, false);
      expect(factorsTree.findNode('all.factors').children.length).toEqual(5);
      expect(factorsTree.findNode(dropKey).children.length).toEqual(2);
      expect(factorsTree.findNode(dropKey).children[0].setKey).toEqual(postDropDragKey1);
      expect(factorsTree.findNode(dropKey).children[1].setKey).toEqual(postDropDragKey2);
    });

    it('can move a drag node up, below a drop node, into the gap between two nodes', () => {
      const dragKey = 'all.factors.ventricle';
      const dropKey = 'all.factors.astrocyte';
      expect(factorsTree.findNode('all.factors').children[2].setKey).toEqual(dropKey);
      expect(factorsTree.findNode('all.factors').children[5].setKey).toEqual(dragKey);
      factorsTree.dragRearrange(factorsTree.root, dropKey, dragKey, 3, true);
      expect(factorsTree.findNode('all.factors').children[2].setKey).toEqual(dropKey);
      expect(factorsTree.findNode('all.factors').children[3].setKey).toEqual(dragKey);
      expect(factorsTree.findNode('all.factors').children[5].setKey).toEqual('all.factors.brain-immune');
    });

    it('can move a drag node up, above a drop node, into the gap between two nodes', () => {
      const dragKey = 'all.factors.ventricle';
      const dropKey = 'all.factors.astrocyte';
      expect(factorsTree.findNode('all.factors').children[2].setKey).toEqual(dropKey);
      expect(factorsTree.findNode('all.factors').children[5].setKey).toEqual(dragKey);
      factorsTree.dragRearrange(factorsTree.root, dropKey, dragKey, 1, true);
      expect(factorsTree.findNode('all.factors').children[2].setKey).toEqual(dragKey);
      expect(factorsTree.findNode('all.factors').children[3].setKey).toEqual(dropKey);
      expect(factorsTree.findNode('all.factors').children[5].setKey).toEqual('all.factors.brain-immune');
    });

    it('can move a drag node up, above a drop node that is a first child', () => {
      const dragKey = 'all.factors.ventricle';
      const dropKey = 'all.factors.inhibitory-neurons';
      expect(factorsTree.findNode('all.factors').children[0].setKey).toEqual(dropKey);
      expect(factorsTree.findNode('all.factors').children[5].setKey).toEqual(dragKey);
      factorsTree.dragRearrange(factorsTree.root, dropKey, dragKey, -1, true);
      expect(factorsTree.findNode('all.factors').children[0].setKey).toEqual(dragKey);
      expect(factorsTree.findNode('all.factors').children[1].setKey).toEqual(dropKey);
      expect(factorsTree.findNode('all.factors').children[5].setKey).toEqual('all.factors.brain-immune');
    });

    it('can move a drag node down, above a drop node, into the gap between two nodes', () => {
      const dragKey = 'all.factors.astrocyte';
      const dropKey = 'all.factors.vasculature';
      expect(factorsTree.findNode('all.factors').children[6].setKey).toEqual(dropKey);
      expect(factorsTree.findNode('all.factors').children[2].setKey).toEqual(dragKey);
      factorsTree.dragRearrange(factorsTree.root, dropKey, dragKey, 5, true);
      expect(factorsTree.findNode('all.factors').children[6].setKey).toEqual(dropKey);
      expect(factorsTree.findNode('all.factors').children[5].setKey).toEqual(dragKey);
      expect(factorsTree.findNode('all.factors').children[2].setKey).toEqual('all.factors.oligodendrocytes');
    });

    it('can move a drag node down, below a drop node that is a last child', () => {
      const dragKey = 'all.factors.astrocyte';
      const dropKey = 'all.factors.vasculature';
      expect(factorsTree.findNode('all.factors').children[6].setKey).toEqual(dropKey);
      expect(factorsTree.findNode('all.factors').children[2].setKey).toEqual(dragKey);
      factorsTree.dragRearrange(factorsTree.root, dropKey, dragKey, 7, true);
      expect(factorsTree.findNode('all.factors').children[5].setKey).toEqual(dropKey);
      expect(factorsTree.findNode('all.factors').children[6].setKey).toEqual(dragKey);
      expect(factorsTree.findNode('all.factors').children[2].setKey).toEqual('all.factors.oligodendrocytes');
    });

    it('can move a drag node up a level, below its parent node', () => {
      const dragKey = 'all.factors.astrocyte';
      const dropKey = 'all.factors';
      const postDropDragKey = 'all.astrocyte';
      expect(factorsTree.findNode('all.factors').children.length).toEqual(7);
      factorsTree.dragRearrange(factorsTree.root, dropKey, dragKey, 1, true);
      expect(factorsTree.findNode('all.factors').children.length).toEqual(6);
      expect(factorsTree.findNode('all').children[0].setKey).toEqual(dropKey);
      expect(factorsTree.findNode('all').children[1].setKey).toEqual(postDropDragKey);
    });

    it('can move a drag node up a level, above its parent node', () => {
      const dragKey = 'all.factors.astrocyte';
      const dropKey = 'all.factors';
      const postDropDragKey = 'all.astrocyte';
      expect(factorsTree.findNode('all.factors').children.length).toEqual(7);
      factorsTree.dragRearrange(factorsTree.root, dropKey, dragKey, -1, true);
      expect(factorsTree.findNode('all.factors').children.length).toEqual(6);
      expect(factorsTree.findNode('all').children[0].setKey).toEqual(postDropDragKey);
      expect(factorsTree.findNode('all').children[1].setKey).toEqual(dropKey);
>>>>>>> bb8c29c7
    });
  });
});<|MERGE_RESOLUTION|>--- conflicted
+++ resolved
@@ -322,7 +322,6 @@
       tree.viewSet('all.test');
     });
 
-<<<<<<< HEAD
     it('can do a union operation', () => {
       const tree = new SetsTree();
       tree.appendChild(new SetsTreeNode({
@@ -415,7 +414,8 @@
 
       const tripleSetResult = tree.getComplement(['all.test-1', 'all.test-2', 'all.test-3']);
       expect(tripleSetResult).toEqual([]);
-=======
+    });
+
     it('can move a drag node to a drop node, making drag node the only child of drop node', () => {
       const dragKey = 'all.factors.ventricle';
       const dropKey = 'all.factors.excitatory-neurons';
@@ -518,7 +518,6 @@
       expect(factorsTree.findNode('all.factors').children.length).toEqual(6);
       expect(factorsTree.findNode('all').children[0].setKey).toEqual(postDropDragKey);
       expect(factorsTree.findNode('all').children[1].setKey).toEqual(dropKey);
->>>>>>> bb8c29c7
     });
   });
 });