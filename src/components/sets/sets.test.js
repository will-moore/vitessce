--- conflicted
+++ resolved
@@ -416,7 +416,6 @@
       expect(tripleSetResult).toEqual([]);
     });
 
-<<<<<<< HEAD
     it('can change node color', () => {
       const tree = new SetsTree();
       tree.appendChild(new SetsTreeNode({
@@ -427,7 +426,8 @@
       expect(tree.findNode('all.test').color).toEqual([0, 0, 0]);
       tree.changeNodeColor('all.test', [255, 255, 255]);
       expect(tree.findNode('all.test').color).toEqual([255, 255, 255]);
-=======
+    });
+
     it('can move a drag node to a drop node, making drag node the only child of drop node', () => {
       const dragKey = 'all.factors.ventricle';
       const dropKey = 'all.factors.excitatory-neurons';
@@ -530,7 +530,6 @@
       expect(factorsTree.findNode('all.factors').children.length).toEqual(6);
       expect(factorsTree.findNode('all').children[0].setKey).toEqual(postDropDragKey);
       expect(factorsTree.findNode('all').children[1].setKey).toEqual(dropKey);
->>>>>>> d79a0f58
     });
   });
 });