import React from 'react';
import { Tabs } from 'antd';
import SetsManagerTab from './SetsManagerTab';
import 'antd/es/tabs/style/index.css';
<<<<<<< HEAD
import SetsManagerActionBar from './SetsManagerActionBar';
=======
import './sets-manager.scss';
>>>>>>> d5a74410

const { TabPane } = Tabs;

export default function SetsManager(props) {
  const { setsTree } = props;
  return (
    <div className="sets-manager">
      <Tabs type="card">
        {setsTree.tabRoots.map(tabRoot => (
          <TabPane tab={tabRoot.name} key={tabRoot.setKey}>
            <SetsManagerTab setsTree={setsTree} tabRoot={tabRoot} />
          </TabPane>
        ))}
      </Tabs>

      <SetsManagerActionBar {...props} />
    </div>
  );
}<|MERGE_RESOLUTION|>--- conflicted
+++ resolved
@@ -1,12 +1,9 @@
 import React from 'react';
 import { Tabs } from 'antd';
 import SetsManagerTab from './SetsManagerTab';
+import SetsManagerActionBar from './SetsManagerActionBar';
 import 'antd/es/tabs/style/index.css';
-<<<<<<< HEAD
-import SetsManagerActionBar from './SetsManagerActionBar';
-=======
 import './sets-manager.scss';
->>>>>>> d5a74410
 
 const { TabPane } = Tabs;
 
