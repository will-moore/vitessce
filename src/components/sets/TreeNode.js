import React, { useState } from 'react';
import { Icon } from 'antd';
import { TreeNode as RcTreeNode } from 'rc-tree';
import { getDataAndAria } from 'rc-tree/es/util';
import classNames from 'classnames';
import PopoverMenu from './PopoverMenu';
import PopoverColor from './PopoverColor';
import { callbackOnKeyPress, range, levelNameFromIndex } from './utils';

<<<<<<< HEAD
=======
import EyeSVG from '../../assets/tools/eye.svg';
import PenSVG from '../../assets/tools/pen.svg';
import TrashSVG from '../../assets/tools/trash.svg';

>>>>>>> 78c33277
function CurrentSetNode(props) {
  const {
    title,
    setKey,
    prefixClass,
    tree,
  } = props;
  return (
    <input
      // eslint-disable-next-line jsx-a11y/no-autofocus
      autoFocus
      value={title}
      type="text"
      className={`${prefixClass}-current-set-input`}
      onChange={(e) => { tree.changeNodeName(setKey, e.target.value); }}
      onFocus={e => e.target.select()}
    />
  );
}

function makeNodeViewMenuConfig(props) {
  const {
    tree,
    setKey,
    level,
  } = props;

  return [
    {
      name: 'View',
      handler: () => tree.viewSet(setKey),
      handlerKey: 'v',
    },
    ...range(level).map(i => (
      {
        name: `View ${levelNameFromIndex(i)}`,
        handler: () => tree.viewSetDescendants(setKey, i),
        handlerKey: `${i}`,
      }
    )),
    {
      name: 'Open in new tab',
      handler: () => tree.newTab(setKey),
      handlerKey: 't',
    },
  ];
}

function NamedSetNodeStatic(props) {
  const {
    title,
    prefixClass,
    tree,
    setKey,
  } = props;
  const [visible, setVisible] = useState(false);
  return (
    <React.Fragment>
      <button
        type="button"
        onClick={() => { tree.viewSet(setKey); }}
        onKeyPress={e => callbackOnKeyPress(e, 'v', () => tree.viewSet(setKey))}
        className={`${prefixClass}-title`}
        title={`View ${title}`}
      >
        {title}
      </button>
      <span
        className="named-set-node-menu-container"
        style={{ opacity: (visible ? 1 : 0) }}
        onMouseMove={() => setVisible(true)}
        onMouseLeave={() => setVisible(false)}
      >
        <PopoverMenu
          menuConfig={makeNodeViewMenuConfig(props)}
          onClose={() => setVisible(false)}
        >
          <Icon component={EyeSVG} className="named-set-node-menu-trigger" title="View options" />
        </PopoverMenu>
        <Icon component={PenSVG} className="named-set-node-menu-trigger" title="Rename" onClick={() => tree.startEditing(setKey)} />
        <PopoverMenu
          menuConfig={[{
            name: 'Delete',
            handler: () => tree.deleteNode(setKey),
            handlerKey: 'd',
          }, {
            name: 'Cancel',
            handler: () => {},
            handlerKey: 'x',
          }]}
          onClose={() => setVisible(false)}
        >
          <Icon component={TrashSVG} className="named-set-node-menu-trigger" title="Delete" />
        </PopoverMenu>
      </span>
    </React.Fragment>
  );
}

function NamedSetNodeEditing(props) {
  const {
    title,
    prefixClass,
    tree,
    setKey,
    wasPreviousCurrentSet,
  } = props;
  const [currentTitle, setCurrentTitle] = useState(title);
  return (
    <React.Fragment>
      <input
        // eslint-disable-next-line jsx-a11y/no-autofocus
        autoFocus
        className={`${prefixClass}-title-input`}
        type="text"
        value={currentTitle}
        onChange={(e) => { setCurrentTitle(e.target.value); }}
        onKeyPress={e => callbackOnKeyPress(e, 'Enter', () => tree.changeNodeName(setKey, currentTitle, true))}
        onFocus={e => (!wasPreviousCurrentSet ? e.target.select() : undefined)}
      />
      <button
        type="button"
        className={`${prefixClass}-title-save-button`}
        onClick={() => tree.changeNodeName(setKey, currentTitle, true)}
      >
        {wasPreviousCurrentSet ? 'Save' : 'Rename'}
      </button>
    </React.Fragment>
  );
}


function NamedSetNode(props) {
  const {
    isEditing,
  } = props;
  return (
    isEditing
      ? (<NamedSetNodeEditing {...props} />)
      : (<NamedSetNodeStatic {...props} />)
  );
}

export default class TreeNode extends RcTreeNode {
  renderSelector = () => {
    const {
      tree,
      setKey,
      title,
      size,
      color,
      isCurrentSet,
      isSelected,
      isEditing,
    } = this.props;
    const {
      rcTree: {
        prefixCls: prefixClass,
        draggable,
      },
    } = this.context;

    const wrapClass = `${prefixClass}-node-content-wrapper`;
    const isDraggable = (!isCurrentSet && !isEditing && draggable);
    return (
      <span
        ref={this.setSelectHandle}
        title={title}
        className={classNames(
          wrapClass,
          `${wrapClass}-${this.getNodeState() || 'normal'}`,
          isSelected && `${prefixClass}-node-selected`,
          isDraggable && 'draggable',
        )}
        draggable={isDraggable}
        aria-grabbed={isDraggable}
        onDragStart={isDraggable ? this.onDragStart : undefined}
      >
        {isCurrentSet ? (
          <CurrentSetNode {...this.props} prefixClass={prefixClass} />
        ) : (
          <NamedSetNode {...this.props} prefixClass={prefixClass} />
        )}
        <span className={`${prefixClass}-title-right`}>
          <span className={`${prefixClass}-set-size`}>{size || null}</span>
          <PopoverColor
            prefixClass={prefixClass}
            color={color}
            setColor={c => tree.changeNodeColor(setKey, c)}
          />
        </span>
      </span>
    );
  };

  render() {
    const { loading } = this.props;
    const {
      className, style,
      dragOver, dragOverGapTop, dragOverGapBottom,
      isLeaf,
      expanded, selected, checked, halfChecked,
      ...otherProps
    } = this.props;
    const {
      rcTree: {
        prefixCls: prefixClass,
        filterTreeNode,
        draggable,
      },
    } = this.context;
    const disabled = this.isDisabled();
    const dataAndAriaAttributeProps = getDataAndAria(otherProps);
    return (
      <li
        className={classNames(className, {
          [`${prefixClass}-treenode-disabled`]: disabled,
          [`${prefixClass}-treenode-switcher-${expanded ? 'open' : 'close'}`]: !isLeaf,
          [`${prefixClass}-treenode-checkbox-checked`]: checked,
          [`${prefixClass}-treenode-checkbox-indeterminate`]: halfChecked,
          [`${prefixClass}-treenode-selected`]: selected,
          [`${prefixClass}-treenode-loading`]: loading,

          'drag-over': !disabled && dragOver,
          'drag-over-gap-top': !disabled && dragOverGapTop,
          'drag-over-gap-bottom': !disabled && dragOverGapBottom,
          'filter-node': filterTreeNode && filterTreeNode(this),
        })}
        style={style}
        role="treeitem"
        onDragEnter={draggable ? this.onDragEnter : undefined}
        onDragOver={draggable ? this.onDragOver : undefined}
        onDragLeave={draggable ? this.onDragLeave : undefined}
        onDrop={draggable ? this.onDrop.bind(this) : undefined}
        onDragEnd={draggable ? this.onDragEnd : undefined}
        {...dataAndAriaAttributeProps}
      >
        {this.renderSwitcher()}
        {this.renderCheckbox()}
        {this.renderSelector()}
        {this.renderChildren()}
      </li>
    );
  }
}<|MERGE_RESOLUTION|>--- conflicted
+++ resolved
@@ -7,13 +7,10 @@
 import PopoverColor from './PopoverColor';
 import { callbackOnKeyPress, range, levelNameFromIndex } from './utils';
 
-<<<<<<< HEAD
-=======
 import EyeSVG from '../../assets/tools/eye.svg';
 import PenSVG from '../../assets/tools/pen.svg';
 import TrashSVG from '../../assets/tools/trash.svg';
 
->>>>>>> 78c33277
 function CurrentSetNode(props) {
   const {
     title,
