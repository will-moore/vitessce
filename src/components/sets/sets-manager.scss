@import '../../css/colors';
@import './zoom';

$set-name-height: 16px;

@mixin input-minimal-sm {
    border-radius: 3px;
    padding: 1px 4px;
    border: 0;
}
  
.sets-manager {
    .ant-tree {
        color: inherit;
        &.ant-tree-block-node li .ant-tree-node-content-wrapper {
            width: calc(100% - 64px);
<<<<<<< HEAD
            min-width: 260px;
            display: inline-block;
            position: relative;
=======

            .ant-tree-title-right {
                float: right;

                .ant-tree-set-color {
                    display: inline-block;
                    width: 16px;
                    height: 16px;
                    margin-left: 16px;
                    cursor: pointer;
                    outline: currentColor none medium;
                    border-radius: 3px;
                    box-shadow: rgba(0, 0, 0, 0.15) 0px 0px 0px 1px inset;
                }

                .ant-tree-set-size {
                    display: inline-block;
                }
            }
        }

        li .ant-tree-node-content-wrapper {
>>>>>>> c011d14e
            color: inherit;
            &:hover {
                background-color: inherit;
            }
            &.ant-tree-node-selected {
                background-color: inherit;
            }
            .ant-tree-title {
                border: 0;
                background: transparent;
                color: $color-white;
                cursor: pointer;
            }
            .ant-tree-title-input {
                @include input-minimal-sm();
            }
            .ant-tree-title-save-button {
                @include input-minimal-sm();
                cursor: pointer;
                margin-left: 4px;
            }
            .ant-tree-node-menu-trigger-container {
                transition: opacity 0.25s;
                .ant-tree-node-menu-trigger {
                    font-size: 16px;
                    margin-left: 10px;
                    height: 20px;
                    line-height: 20px;
                    vertical-align: middle;
                }
            }
            .ant-tree-set-size {
                position: absolute;
                right: 0;
            }
        }
    }
    .ant-tabs {
        color: inherit;
        .ant-tabs-bar {
            z-index: 1;
            padding-top: 1.25rem;
            margin-top: -1.25rem;
            border-bottom: 1px solid $color-gray-mid;
            background-color: #222;
            width: calc(100% - 3.75rem);
            position: fixed;
        }
        .ant-tabs-content {
            margin-top: 40px;
            .ant-tabs-tabpane {
                .sets-manager-tab {
                    min-width: 260px;
                }
            }
        }
        .ant-tabs-nav .ant-tabs-tab-active {
            font-weight: inherit;
        }
        &.ant-tabs-card .ant-tabs-card-bar {
            .ant-tabs-nav-container {
                height: 28px;
            }
            .ant-tabs-tab {
                background-color: $color-gray-mid;
                border: 1px solid $color-gray-mid;
                height: 28px;
                line-height: 26px;
                padding: 0 6px;
                &.ant-tabs-tab-active {
                    background-color: $color-gray-dark;
                    border: 1px solid $color-gray-mid;
                }

                .ant-tabs-close-x {
                    color: white;
                    margin-left: 5px;
                    margin-right: -2px;
                }

                &:first-child .ant-tabs-close-x {
                    display: none;
                }
            }
        }
        .ant-tabs-extra-content {
            display: none;
        }
    }
    .sets-manager-more-icon {
        cursor: pointer;
        right: 10px;
        position: absolute;
        top: 10px;
    }
    .sets-manager-icon-bar {
        cursor: pointer;
        right: 36px;
        position: fixed;
        top: 46px;
        z-index: 2;
        i {
            border-radius: 4px;
            padding: 3px 2px 0 2px;
            margin-left: 10px;
            &:hover {
                background-color: #444;
                transition: background-color 0.5s;
            }
        }
    }
}
.ant-popover .ant-popover-inner-content {
    padding: 0;
    .popover-menu-list {
        list-style-type: none;
        padding: 0;
        margin-bottom: 0;
        li {
            button {
                border: 0;
                padding: 4px 16px;
                cursor: pointer;
                width: 100%;
                background-color: transparent;
            }
            &:not(:last-child) {
                border-bottom: 1px solid $color-gray;
            }
        }
    }
<<<<<<< HEAD
=======
}
.named-set-node-menu-trigger {
    font-size: 16px;
    margin-left: 10px;
    height: 20px;
    line-height: 20px;
    vertical-align: middle;
}

.named-set-node-menu-container {
    transition: opacity 0.25s;
}

.popover-color.twitter-picker {
    box-shadow: none !important;
    > div:nth-child(3) {
        padding: 9px 9px 9px 9px !important;
        transform: translate(2px, 0);
    }
    input {
        width: 68px !important;
    }

    > div > span > div {
        width: 22px !important;
        height: 22px !important;
    }
>>>>>>> c011d14e
}<|MERGE_RESOLUTION|>--- conflicted
+++ resolved
@@ -14,11 +14,9 @@
         color: inherit;
         &.ant-tree-block-node li .ant-tree-node-content-wrapper {
             width: calc(100% - 64px);
-<<<<<<< HEAD
             min-width: 260px;
             display: inline-block;
             position: relative;
-=======
 
             .ant-tree-title-right {
                 float: right;
@@ -40,8 +38,7 @@
             }
         }
 
-        li .ant-tree-node-content-wrapper {
->>>>>>> c011d14e
+        li .ant-tree-node-content-wrapper {  // TODO: Why do we exclude &.ant-tree-block-node from these styles?
             color: inherit;
             &:hover {
                 background-color: inherit;
@@ -173,8 +170,6 @@
             }
         }
     }
-<<<<<<< HEAD
-=======
 }
 .named-set-node-menu-trigger {
     font-size: 16px;
@@ -202,5 +197,4 @@
         width: 22px !important;
         height: 22px !important;
     }
->>>>>>> c011d14e
 }