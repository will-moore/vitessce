--- conflicted
+++ resolved
@@ -45,12 +45,8 @@
       isRoot = false,
       isEditing = false,
       isCurrentSet = false,
-<<<<<<< HEAD
-      color,
-=======
       wasPreviousCurrentSet = false,
       color = DEFAULT_COLOR,
->>>>>>> c011d14e
       children,
       set,
     } = props;
@@ -84,8 +80,6 @@
     this.isCurrentSet = v;
   }
 
-<<<<<<< HEAD
-=======
   setWasPreviousCurrentSet(v) {
     this.wasPreviousCurrentSet = v;
   }
@@ -94,7 +88,6 @@
     this.color = v;
   }
 
->>>>>>> c011d14e
   /**
    * Find the node with .isCurrentSet equal to true.
    * @returns {SetsTreeNode} The current set node.
