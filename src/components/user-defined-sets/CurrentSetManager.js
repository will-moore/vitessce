--- conflicted
+++ resolved
@@ -18,7 +18,6 @@
 
   getNextSetName() {
     const { sets } = this.props;
-<<<<<<< HEAD
     const nextIndex = Array.from(sets.namedSets.keys()).length + 1;
     return `Set ${nextIndex}`;
   }
@@ -30,14 +29,6 @@
 
   stopEditing() {
     this.setState({ isEditing: false, setName: undefined });
-=======
-    const nextIndex = sets.namedSets.size + 1;
-    this.setState({ isEditing: true, setName: `Set ${nextIndex}` });
-  }
-
-  stopEditing() {
-    this.setState({ isEditing: false });
->>>>>>> 06cf34e2
   }
 
   handleChange(event) {
