import React from 'react';
import CurrentSetManager from './CurrentSetManager';

export default function SetsManager(props) {
  const {
    sets,
    onUpdateSets = (msg) => {
      console.warn(`onUpdateSets from SetsManager ${msg}`);
    },
  } = props;
  return (
    <div className="sets-manager">
      <CurrentSetManager sets={sets} onUpdateSets={onUpdateSets} />
      <div className="set-list">
<<<<<<< HEAD
        {Array.from(sets.namedSets.keys()).reverse().map(key => (
=======
        {sets.namedSets.mapEntries(([key, set]) => [key, (
>>>>>>> 06cf34e2
          <div className="set-name" key={key}>
            {key}
            <small>{set.size}</small>
          </div>
        )]).toSet().toArray()}
      </div>
    </div>
  );
}<|MERGE_RESOLUTION|>--- conflicted
+++ resolved
@@ -12,11 +12,7 @@
     <div className="sets-manager">
       <CurrentSetManager sets={sets} onUpdateSets={onUpdateSets} />
       <div className="set-list">
-<<<<<<< HEAD
-        {Array.from(sets.namedSets.keys()).reverse().map(key => (
-=======
         {sets.namedSets.mapEntries(([key, set]) => [key, (
->>>>>>> 06cf34e2
           <div className="set-name" key={key}>
             {key}
             <small>{set.size}</small>
