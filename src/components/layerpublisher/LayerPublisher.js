--- conflicted
+++ resolved
@@ -43,23 +43,6 @@
   PubSub.publish(STATUS_INFO, `Loaded ${fileName}.`);
 }
 
-<<<<<<< HEAD
-function fetchDataFromDZI(layerType, tileSource) {
-  return fetch(tileSource).then(response => response.text())
-    .then(str => (new window.DOMParser()).parseFromString(str, 'text/xml'))
-    .then((layer) => {
-
-      const layerData = {}
-      if(layer.getElementsByTagName('Image')[0].attributes.Overlap.value != 0) {
-        console.error('Overlap is nonzero - image will have artifacts')
-        new Error('Tiles have overlap')
-      }
-      layerData.layerType = layerType
-      layerData.tileSource = tileSource.substring(0, tileSource.lastIndexOf('/'));
-      layerData.height = parseInt(layer.getElementsByTagName('Size')[0].attributes.Height.value);
-      layerData.width = parseInt(layer.getElementsByTagName('Size')[0].attributes.Width.value);
-      layerData.tileSize = parseInt(layer.getElementsByTagName('Image')[0].attributes.TileSize.value);
-=======
 function fetchDataFromDZI(layerType, dziSource) {
   return fetch(dziSource).then(response => response.text())
     .then(str => (new window.DOMParser()).parseFromString(str, 'text/xml'))
@@ -73,7 +56,6 @@
       layerData.height = Number(layer.getElementsByTagName('Size')[0].attributes.Height.value);
       layerData.width = Number(layer.getElementsByTagName('Size')[0].attributes.Width.value);
       layerData.tileSize = Number(layer.getElementsByTagName('Image')[0].attributes.TileSize.value);
->>>>>>> b7965752
       return layerData;
     });
 }
@@ -96,15 +78,9 @@
     console.warn(`"${name}" (${type}) from ${url}: validation failed`, failureReason);
   }
   if (type === 'IMAGES') {
-<<<<<<< HEAD
-    var pubSubData = {}
-    fetchImageMetadata(data).then((resData) => {
-      resData.forEach((e) => pubSubData[e.layerType] = e)
-=======
     const pubSubData = {};
     fetchImageMetadata(data).then((resData) => {
       resData.forEach((e) => { pubSubData[e.layerType] = e; });
->>>>>>> b7965752
       PubSub.publish(typeToEvent[type], pubSubData);
       info(name);
     });
