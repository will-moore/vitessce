--- conflicted
+++ resolved
@@ -127,15 +127,10 @@
       id: CELLS_LAYER_ID,
       backgroundColor: (theme === 'dark' ? [0, 0, 0] : [241, 241, 241]),
       isSelected: getCellIsSelected,
-<<<<<<< HEAD
-      // No radiusMin, so texture remains open even zooming out.
-      radiusMaxPixels: 2,
-=======
       opacity: cellOpacity,
       radiusScale: cellRadiusScale,
       radiusMinPixels: 1.5,
       radiusMaxPixels: 10,
->>>>>>> e8aaf9cc
       getPosition: getCellPosition,
       getColor: getCellColor,
       onClick: (info) => {
