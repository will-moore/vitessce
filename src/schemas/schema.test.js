--- conflicted
+++ resolved
@@ -13,11 +13,7 @@
     'molecules',
     'neighborhoods',
     'dataset',
-<<<<<<< HEAD
-    'cell_sets',
-=======
     'cell-sets',
->>>>>>> e8aaf9cc
     'raster',
   ].forEach((type) => {
     const schemaFile = `${type}.schema.json`;
