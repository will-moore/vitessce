--- conflicted
+++ resolved
@@ -19,8 +19,6 @@
           "h": { "type": "integer" }
         }
       }
-<<<<<<< HEAD
-=======
     },
     "requestInit": {
       "type": "object",
@@ -38,25 +36,6 @@
         "integrity": { "type": "string" }
       }
     },
-    "responsiveLayout": {
-      "type": "object",
-      "additionalProperties": false,
-      "required": ["columns", "components"],
-      "properties": {
-        "columns": {
-          "type": "object",
-          "patternProperties": {
-            ".": {
-              "type": "array",
-              "items": { "type": "number" }
-            }
-          }
-        },
-        "components": { "$ref": "#/definitions/components" }
-      }
->>>>>>> b49bb6e3
-    }
-  },
   "additionalProperties": false,
   "required": ["name", "layers"],
   "properties": {
