@import 'colors';

/*
  Some styles here (for .rc-tree and descendants) have been adapted from the ant-design tree styles:
  https://github.com/ant-design/ant-design/blob/34c2fad6368cce0d3e1959613d092274f567582a/components/tree/style/index.less
 */
@mixin sets-manager($theme-name, $theme-colors) {

    $node-height: 32 !default;
    .sets-manager {
      position: relative;
      width: 100%;
<<<<<<< HEAD
      height: 100%;
      overflow: hidden;
=======
      display: block;
      height: auto;
>>>>>>> e8aaf9cc
      .set-operation-buttons {
        background-color: map-get($global-colors, "gray-light");
        border-radius: 4px;
        padding: 2px;
        display: inline-block;
        position: absolute;
<<<<<<< HEAD
        bottom: 0.25rem;
=======
        bottom: 1.75rem;
>>>>>>> e8aaf9cc
        right: 0.25rem;
        -webkit-box-shadow: -2px -2px 5px rgba(0, 0, 0, 0.06);
                box-shadow: -2px -2px 5px rgba(0, 0, 0, 0.06);
        button {
          border: 0;
          background-color: transparent;
          color: lighten(map-get($global-colors, "gray-dark"), 5%);
<<<<<<< HEAD
          
          svg {
            fill: lighten(map-get($global-colors, "gray-dark"), 5%);
=======

          &[disabled] {
            pointer-events: none;
            svg {
              fill: silver;
            }
          }
          
          svg {
            fill: map-get($global-colors, "gray-dark");
>>>>>>> e8aaf9cc
            vertical-align: top;
            height: 20px;
            margin-top: 1px;
          }

          &:hover, &:hover path {
<<<<<<< HEAD
            color: lighten(map-get($global-colors, "gray-dark"), 25%);
            fill: lighten(map-get($global-colors, "gray-dark"), 25%);
=======
            color: darken(map-get($global-colors, "gray-dark"), 15%);
            fill: darken(map-get($global-colors, "gray-dark"), 15%);
>>>>>>> e8aaf9cc
          }
        }
      }
      
      .sets-manager-tree {
<<<<<<< HEAD
        position: absolute;
        top: 0;
        left: 0;
        width: 100%;
        height: 100%;
        overflow-y: scroll;
=======
        position: relative;
        top: 0;
        left: 0;
        width: 100%;
        height: auto;
        display: block;
>>>>>>> e8aaf9cc
        padding-right: 17px; /* Increase/decrease this value for cross-browser compatibility */
        box-sizing: content-box; /* So the width will be 100% + 17px */
    
        .plus-button {
          border: 0;
          background-color: transparent;
          color: lighten(map-get($theme-colors, "primary-foreground"), 5%);
          padding: 0;
          font-size: 18px;
          margin-bottom: 2rem;
        }
        
        .rc-tree {
              padding-left: 0;
              margin: 0;
              border: 1px solid transparent;

              .node-menu-icon {
                  fill: map-get($global-colors, "gray-mid");
                  cursor: pointer;
                  height: 14px;
                  position: relative;
                  vertical-align: top;
                  width: #{$node-height}px;
                  top: 5.5px;

                  &:hover {
                      fill: lighten(map-get($global-colors, "gray-mid"), 10%);
                  }
              }
<<<<<<< HEAD
=======
              .node-size-label {
                font-size: 12px;
                color: darken(map-get($theme-colors, "primary-foreground"), 15%);
              }
>>>>>>> e8aaf9cc

              .level-buttons-container {
                  height: #{$node-height}px;
                  width: 100%;
                  position: relative;
                  padding-left: 4px;
                  left: 0;

                  .level-buttons {
                      position: relative;
                      top: 0;
                      display: inline-block;
                      width: #{$node-height / 2 + 18}px;

                      .level-line-zero {
                          height: #{$node-height / 2}px;
                          width: 3px;
                          background-color: #555;
                          position: absolute;
                          top: 0;
                          left: 0;
                      }

                      .level-line {
                          height: 3px;
                          width: #{$node-height / 2}px;
                          background-color: #555;
                          position: relative;
                          top: #{$node-height / 2}px;
                          left: 0;
                      }

                      input.level-radio-button {
                          cursor: pointer;
                          -webkit-appearance: none;
                          -moz-appearance: none;
                          appearance: none;
                          /* create custom radiobutton appearance */
                          display: inline-block;
                          width: 16px;
                          height: 16px;
                          padding: 7px;
                          /* background-color only for content */
                          background-clip: content-box;
                          border: 2px solid lighten(map-get($theme-colors, "primary-foreground"), 5%);
                          background-color: lighten(map-get($theme-colors, "primary-foreground"), 5%);
                          border-radius: 50%;
                          position: relative;
                          top: 5px;
                          left: #{$node-height / 2}px;

                          &:checked {
                              background-clip: unset;
                          }
                      }
                  }
              }

              .level-0-treenode > .rc-tree-switcher i svg {
                path {
                  fill: lighten(map-get($theme-colors, "primary-foreground"), 5%);
                }
              }

              &-focused:not(&-active-focused) {
                  border-color: cyan;
              }
              
              .rc-tree-treenode {
                  margin: 0;
                  padding: 0;
                  line-height: #{$node-height - 8}px;
                  white-space: nowrap;
                  list-style: none;
                  outline: 0;

                  .title-button, .title-button-with-input {
                    padding: 0;
                    margin: 0;
                  }

                  .title-button {
                    height: #{$node-height - 8}px;
                    line-height: #{$node-height - 8}px;
                    border: 1px solid transparent;
                    color: lighten(map-get($theme-colors, "primary-foreground"), 5%);
                    background: transparent;
                    background-color: transparent;
                    vertical-align: top;
                    font-size: 14px;
                  }

                  .title-button-with-input {
                    display: block;
                    height: #{$node-height - 6}px;
                    box-sizing: border-box;
                    .title-input {
                      font-size: 14px;
                      height: #{$node-height - 8}px;
                      line-height: #{$node-height - 8}px;
                      width: calc(100% - 60px);
                      margin-right: 10px;
                      background-color: map-get($global-colors, "gray-light");
                      color: map-get($global-colors, "black");
                      border-radius: 4px;
                      outline: none;
                      padding: 4px 0px 4px 4px;
                      border: 1px solid map-get($global-colors, "gray-light");
                      &:focus {
                        border: 1px solid map-get($theme-colors, "primary-foreground-active");
                      }
                    }
    
                    .title-save-button {
                      background-color: map-get($global-colors, "gray-dark");
                      border: 1px solid map-get($global-colors, "gray-dark");
                      color: map-get($global-colors, "gray-light");
                      border-radius: 3px;
                      width: 50px;
                      height: #{$node-height - 8}px;
                      line-height: 20px;
                      font-size: 13px;
                      vertical-align: top;
                      margin: 0;
                      padding: 0;
    
                      &:hover {
                        background-color: lighten(map-get($global-colors, "gray-dark"), 5%);
                        border: 1px solid lighten(map-get($global-colors, "gray-dark"), 5%);
                      }
                    }
                  }

                  .draggable {
                    color: #333;
                    -moz-user-select: none;
                    -khtml-user-select: none;
                    -webkit-user-select: none;
                    user-select: none;
                    /* Required to make elements draggable in old WebKit */
                    -khtml-user-drag: element;
                    -webkit-user-drag: element;
                    border: 2px transparent solid;
                  }
                  &.drag-over {
                    > .draggable {
                      color: white;
                      background-color: #316ac5;
                      border: 2px #316ac5 solid;
                      opacity: 0.8;
                    }
                  }
                  &.drag-over-gap-top {
                    > .draggable {
                      border-top: 2px blue solid;
                    }
                  }
                  &.drag-over-gap-bottom {
                    > .draggable {
                      border-bottom: 2px blue solid;
                    }
                  }
                  &.filter-node {
                    > .rc-tree-node-content-wrapper {
                      color: #a60000 !important;
                      font-weight: bold !important;
                    }
                  }
                  ul {
                    margin: 0;
                    padding-left: 35px;
                  }
                  .rc-tree-node-content-wrapper {
                    width: calc(100% - 20px);
                    display: inline-block;
                    margin: 0;
                    padding: 0;
                    text-decoration: none;
                    vertical-align: top;
                    cursor: pointer;
                    position: relative;
                    & > span {
                      position: relative;
                      width: 100%;
                      display: inline-block;

                      .title-button {
                        position: relative;
                        /* To accomodate the checkbox and node menu button. */
                        max-width: calc(100% - 45px);
                        overflow: hidden;
                        text-overflow: ellipsis;
                      }

                      .node-menu-icon {
                        position: relative;
                        left: 0;
                      }
                    }
                  }
                  span {
                    &.rc-tree-switcher,
                    &.rc-tree-checkbox {
                      display: inline-block;
                      margin-top: 4px;
                      margin-right: 6px;
                      vertical-align: middle;
                      background-color: transparent;
                      
                      background-repeat: no-repeat;
                      background-attachment: scroll;
                      border: 0 none;
                      outline: none;
                      cursor: pointer;
                      
                    }

                    &.rc-tree-switcher {
                        svg {
                          width: 15px;
                          height: 15px;
                        }
                      &.rc-tree-switcher-noop {
                        cursor: auto;
                      }

                      &.rc-tree-switcher_close {
                          -webkit-transform: rotate(-90deg);
                          -ms-transform: rotate(-90deg);
                              transform: rotate(-90deg);
                      }
                    }
                    &.rc-tree-checkbox {
                      width: 13px;
                      height: 13px;
                      margin: 0 3px;
                      border: 2px solid map-get($global-colors, "gray-mid");
                      border-radius: 3px;
                      position: relative;
                      left: 0;
<<<<<<< HEAD
=======
                      margin-right: 10px;
>>>>>>> e8aaf9cc
                      &-checked {
                        background-color: map-get($global-colors, "gray-mid");
                      }
                      &-indeterminate {
                        background-position: -14px -28px;
                      }
                      &-disabled {
                        background-position: 0 -56px;
                      }
                      &.rc-tree-checkbox-checked.rc-tree-checkbox-disabled {
                        background-position: -14px -56px;
                      }
                      &.rc-tree-checkbox-indeterminate.rc-tree-checkbox-disabled {
                        position: relative;
                        background: #ccc;
                        border-radius: 3px;
                        &::after {
                          position: absolute;
                          top: 5px;
                          left: 3px;
                          width: 5px;
                          height: 0;
                          border: 2px solid #fff;
                          border-top: 0;
                          border-left: 0;
                          -webkit-transform: scale(1);
                          transform: scale(1);
                          content: ' ';
                        }
                      }
                    }
                  }
                }
                &:not(.rc-tree-show-line) {
                  .rc-tree-treenode {
                    .rc-tree-switcher-noop {
                      background: none;
                    }
                  }
                }
                &.rc-tree-show-line {
                  .rc-tree-treenode:not(:last-child) {
                    > .rc-tree-switcher-noop {
                      background-position: -56px -18px;
                    }
                  }
                  .rc-tree-treenode:last-child {
                    > .rc-tree-switcher-noop {
                      background-position: -56px -36px;
                    }
                  }
                }
                &-child-tree {
                  display: none;
                  &-open {
                    display: block;
                  }
                }
                &-treenode-disabled {
                  > span:not(.rc-tree-switcher),
                  > a,
                  > a span {
                    color: #767676;
                    cursor: not-allowed;
                  }
                }
                &-treenode-active {
                  background: rgba(0, 0, 0, 0.1);
              
                  // .rc-tree-node-content-wrapper {
                  //   background: rgba(0, 0, 0, 0.1);
                  // }
                }
                &-node-selected {
                  background-color: #ffe6b0;
                  border: 1px #ffb951 solid;
                  opacity: 0.8;
                }
                &-icon__open {
                  margin-right: 2px;
                  vertical-align: top;
                  background-position: -110px -16px;
                }
                &-icon__close {
                  margin-right: 2px;
                  vertical-align: top;
                  background-position: -110px 0;
                }
                &-icon__docu {
                  margin-right: 2px;
                  vertical-align: top;
                  background-position: -110px -32px;
                }
                &-icon__customize {
                  margin-right: 2px;
                  vertical-align: top;
                }
                &-indent-unit {
                  display: inline-block;
                  padding-left: 18px;
                }
          }

      
      }
    }

    .vitessce-tooltip {
      .ant-tooltip-content .ant-tooltip-inner {
        font-size: 12px;
        background-color: rgba(0, 0, 0, 0.95);
      }
    }

}<|MERGE_RESOLUTION|>--- conflicted
+++ resolved
@@ -10,24 +10,15 @@
     .sets-manager {
       position: relative;
       width: 100%;
-<<<<<<< HEAD
-      height: 100%;
-      overflow: hidden;
-=======
       display: block;
       height: auto;
->>>>>>> e8aaf9cc
       .set-operation-buttons {
         background-color: map-get($global-colors, "gray-light");
         border-radius: 4px;
         padding: 2px;
         display: inline-block;
         position: absolute;
-<<<<<<< HEAD
-        bottom: 0.25rem;
-=======
         bottom: 1.75rem;
->>>>>>> e8aaf9cc
         right: 0.25rem;
         -webkit-box-shadow: -2px -2px 5px rgba(0, 0, 0, 0.06);
                 box-shadow: -2px -2px 5px rgba(0, 0, 0, 0.06);
@@ -35,11 +26,6 @@
           border: 0;
           background-color: transparent;
           color: lighten(map-get($global-colors, "gray-dark"), 5%);
-<<<<<<< HEAD
-          
-          svg {
-            fill: lighten(map-get($global-colors, "gray-dark"), 5%);
-=======
 
           &[disabled] {
             pointer-events: none;
@@ -50,40 +36,25 @@
           
           svg {
             fill: map-get($global-colors, "gray-dark");
->>>>>>> e8aaf9cc
             vertical-align: top;
             height: 20px;
             margin-top: 1px;
           }
 
           &:hover, &:hover path {
-<<<<<<< HEAD
-            color: lighten(map-get($global-colors, "gray-dark"), 25%);
-            fill: lighten(map-get($global-colors, "gray-dark"), 25%);
-=======
             color: darken(map-get($global-colors, "gray-dark"), 15%);
             fill: darken(map-get($global-colors, "gray-dark"), 15%);
->>>>>>> e8aaf9cc
           }
         }
       }
       
       .sets-manager-tree {
-<<<<<<< HEAD
-        position: absolute;
-        top: 0;
-        left: 0;
-        width: 100%;
-        height: 100%;
-        overflow-y: scroll;
-=======
         position: relative;
         top: 0;
         left: 0;
         width: 100%;
         height: auto;
         display: block;
->>>>>>> e8aaf9cc
         padding-right: 17px; /* Increase/decrease this value for cross-browser compatibility */
         box-sizing: content-box; /* So the width will be 100% + 17px */
     
@@ -114,13 +85,10 @@
                       fill: lighten(map-get($global-colors, "gray-mid"), 10%);
                   }
               }
-<<<<<<< HEAD
-=======
               .node-size-label {
                 font-size: 12px;
                 color: darken(map-get($theme-colors, "primary-foreground"), 15%);
               }
->>>>>>> e8aaf9cc
 
               .level-buttons-container {
                   height: #{$node-height}px;
@@ -361,10 +329,7 @@
                       border-radius: 3px;
                       position: relative;
                       left: 0;
-<<<<<<< HEAD
-=======
                       margin-right: 10px;
->>>>>>> e8aaf9cc
                       &-checked {
                         background-color: map-get($global-colors, "gray-mid");
                       }
