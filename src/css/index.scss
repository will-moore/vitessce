@import './colors';

html,body {
    height: 100%;
}
body {
  background-color: $color-gray-dark;
}

/* Flex grid items */

.react-grid-item {
    /* emulate bootstrap .flex-column: */
    -webkit-box-orient: vertical!important;
    -webkit-box-direction: normal!important;
    -ms-flex-direction: column!important;
    flex-direction: column!important;

    /* emulate bootstrap .d-flex: */
    display: -webkit-box!important;
    display: -ms-flexbox!important;
    display: flex!important;

    /* So the resize handle position looks correct: */
    padding-right: 10px;
}

/* In error message */
pre {
  color: $color-gray-light;
}

@import './component.scss';
@import './radio.scss';
@import './controls.scss';
@import './tooltips.scss';


$set-name-height: 16px;

<<<<<<< HEAD
.cell-emphasis-vertical {
    /* offset by the same amount as the container (.card-body) padding */
    transform: translateX(1.25rem);
}
  
.cell-tooltip-wrapper {
    position: relative;
}
=======
.sets-manager {
    .current-set-manager {
        border-bottom: 1px solid gray;
        width: 100%;
        height: 18px;

        .set-item-button {
            -webkit-appearance: none;
            background-color: #fff;
            border: none;
            border-radius: 2px;
            color: #000;
            text-align: center;
            text-decoration: none;
            height: $set-name-height;
            line-height: $set-name-height;
            display: block;
            margin: 0 auto;
>>>>>>> 4f835a1f

            &.set-item-save {
                font-size: 60%;
                padding: 0px 4px;
            }

            &.set-item-cancel {
                font-size: 80%;
                padding: 0px 2px;
            }
        }
    }

    .set-name {
        font-size: 80%;
        white-space: nowrap;
        width: 100%;
        height: $set-name-height;
        line-height: $set-name-height;

        input {
            -webkit-appearance: none;
            font-size: 10px;
            border-radius: 2px;
            border: 0;
            width: 100%;
            display: block;
            height: $set-name-height;
            line-height: $set-name-height;
        }

        small {
            margin-left: 10px;
        }
    }

    .sets-manager-disabled {
        color: dimgray;
    }

    .set-list {
        margin-top: 6px;
        .set-name {
            margin-bottom: 4px;
        }
    }
}<|MERGE_RESOLUTION|>--- conflicted
+++ resolved
@@ -33,84 +33,4 @@
 @import './component.scss';
 @import './radio.scss';
 @import './controls.scss';
-@import './tooltips.scss';
-
-
-$set-name-height: 16px;
-
-<<<<<<< HEAD
-.cell-emphasis-vertical {
-    /* offset by the same amount as the container (.card-body) padding */
-    transform: translateX(1.25rem);
-}
-  
-.cell-tooltip-wrapper {
-    position: relative;
-}
-=======
-.sets-manager {
-    .current-set-manager {
-        border-bottom: 1px solid gray;
-        width: 100%;
-        height: 18px;
-
-        .set-item-button {
-            -webkit-appearance: none;
-            background-color: #fff;
-            border: none;
-            border-radius: 2px;
-            color: #000;
-            text-align: center;
-            text-decoration: none;
-            height: $set-name-height;
-            line-height: $set-name-height;
-            display: block;
-            margin: 0 auto;
->>>>>>> 4f835a1f
-
-            &.set-item-save {
-                font-size: 60%;
-                padding: 0px 4px;
-            }
-
-            &.set-item-cancel {
-                font-size: 80%;
-                padding: 0px 2px;
-            }
-        }
-    }
-
-    .set-name {
-        font-size: 80%;
-        white-space: nowrap;
-        width: 100%;
-        height: $set-name-height;
-        line-height: $set-name-height;
-
-        input {
-            -webkit-appearance: none;
-            font-size: 10px;
-            border-radius: 2px;
-            border: 0;
-            width: 100%;
-            display: block;
-            height: $set-name-height;
-            line-height: $set-name-height;
-        }
-
-        small {
-            margin-left: 10px;
-        }
-    }
-
-    .sets-manager-disabled {
-        color: dimgray;
-    }
-
-    .set-list {
-        margin-top: 6px;
-        .set-name {
-            margin-bottom: 4px;
-        }
-    }
-}+@import './tooltips.scss';