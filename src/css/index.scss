@import './colors';

html,body {
    height: 100%;
}
body {
<<<<<<< HEAD
  background-color: $color-gray-dark;
=======
    background-color: #333;
>>>>>>> d6564bcd
}

/* Flex grid items */

.react-grid-item {
    /* emulate bootstrap .flex-column: */
    -webkit-box-orient: vertical!important;
    -webkit-box-direction: normal!important;
    -ms-flex-direction: column!important;
    flex-direction: column!important;

    /* emulate bootstrap .d-flex: */
    display: -webkit-box!important;
    display: -ms-flexbox!important;
    display: flex!important;

    /* So the resize handle position looks correct: */
    padding-right: 10px;
}

/* In error message */
pre {
  color: $color-gray-light;
}

<<<<<<< HEAD
/* Spatial and t-SNE controls */

.btn.icon {
  padding: 0;
  height: 2em;
  width: 2em;
  background-color: $color-white;
  > svg {
    vertical-align: middle;
  }
}
.roll-up {
  height: 2em; /* Matches .btn.icon */
  overflow: hidden;
  &:hover {
    animation-name: roll-up;
    animation-duration: 0.5s;
    animation-fill-mode: forwards;
  }
}
@keyframes roll-up {
  0% { height: 2em; }
  100% { height: 100%; }
}
.tool {
  z-index: 1000;
  opacity: .65;
  color: $color-black;
  &:hover {
    opacity: .90;
  }
}

/* Cell Tooltips */
.cell-emphasis-crosshair, .cell-emphasis-vertical {
    z-index: 5;
    position: absolute;
    pointer-events: none;
    background-color: $color-white;
}

/* Cell Tooltips */
.cell-emphasis-crosshair, .cell-emphasis-vertical {
    z-index: 5;
    position: absolute;
    pointer-events: none;
    background-color: $color-white;
}

.cell-emphasis-vertical {
    /* offset by the same amount as the container (.card-body) padding */
    transform: translateX(1.25rem);
}
  
.cell-tooltip-wrapper {
    position: relative;
}

.cell-tooltip {
    z-index: 1001;
    position: absolute;
    pointer-events: none;
    height: auto;
    width: auto;
    box-sizing: border-box;
    opacity: 0;
    padding: 0.5rem;
    border-radius: 0.25rem;
    border: 1px solid $color-gray;

    animation-name: cell-tooltip;
    animation-duration: 0.5s;
    animation-fill-mode: forwards;
}
  
.cell-tooltip > table > tbody > tr > th, .cell-tooltip > table > tbody > tr > td {
    font-size: 80%;
    opacity: 0.8;
}
  
@keyframes cell-tooltip {
    from {
        opacity: 0;
    }
    to {
        opacity: 0.9;
=======
@import './component.scss';
@import './radio.scss';
@import './controls.scss';
@import './tooltips.scss';


$set-name-height: 16px;

.sets-manager {
    .current-set-manager {
        border-bottom: 1px solid gray;
        width: 100%;
        height: 18px;

        .set-item-button {
            -webkit-appearance: none;
            background-color: #fff;
            border: none;
            border-radius: 2px;
            color: #000;
            text-align: center;
            text-decoration: none;
            height: $set-name-height;
            line-height: $set-name-height;
            display: block;
            margin: 0 auto;

            &.set-item-save {
                font-size: 60%;
                padding: 0px 4px;
            }

            &.set-item-cancel {
                font-size: 80%;
                padding: 0px 2px;
            }
        }
    }

    .set-name {
        font-size: 80%;
        white-space: nowrap;
        width: 100%;
        height: $set-name-height;
        line-height: $set-name-height;

        input {
            -webkit-appearance: none;
            font-size: 10px;
            border-radius: 2px;
            border: 0;
            width: 100%;
            display: block;
            height: $set-name-height;
            line-height: $set-name-height;
        }

        small {
            margin-left: 10px;
        }
    }

    .sets-manager-disabled {
        color: dimgray;
    }

    .set-list {
        margin-top: 6px;
        .set-name {
            margin-bottom: 4px;
        }
>>>>>>> d6564bcd
    }
}<|MERGE_RESOLUTION|>--- conflicted
+++ resolved
@@ -4,11 +4,7 @@
     height: 100%;
 }
 body {
-<<<<<<< HEAD
   background-color: $color-gray-dark;
-=======
-    background-color: #333;
->>>>>>> d6564bcd
 }
 
 /* Flex grid items */
@@ -34,94 +30,6 @@
   color: $color-gray-light;
 }
 
-<<<<<<< HEAD
-/* Spatial and t-SNE controls */
-
-.btn.icon {
-  padding: 0;
-  height: 2em;
-  width: 2em;
-  background-color: $color-white;
-  > svg {
-    vertical-align: middle;
-  }
-}
-.roll-up {
-  height: 2em; /* Matches .btn.icon */
-  overflow: hidden;
-  &:hover {
-    animation-name: roll-up;
-    animation-duration: 0.5s;
-    animation-fill-mode: forwards;
-  }
-}
-@keyframes roll-up {
-  0% { height: 2em; }
-  100% { height: 100%; }
-}
-.tool {
-  z-index: 1000;
-  opacity: .65;
-  color: $color-black;
-  &:hover {
-    opacity: .90;
-  }
-}
-
-/* Cell Tooltips */
-.cell-emphasis-crosshair, .cell-emphasis-vertical {
-    z-index: 5;
-    position: absolute;
-    pointer-events: none;
-    background-color: $color-white;
-}
-
-/* Cell Tooltips */
-.cell-emphasis-crosshair, .cell-emphasis-vertical {
-    z-index: 5;
-    position: absolute;
-    pointer-events: none;
-    background-color: $color-white;
-}
-
-.cell-emphasis-vertical {
-    /* offset by the same amount as the container (.card-body) padding */
-    transform: translateX(1.25rem);
-}
-  
-.cell-tooltip-wrapper {
-    position: relative;
-}
-
-.cell-tooltip {
-    z-index: 1001;
-    position: absolute;
-    pointer-events: none;
-    height: auto;
-    width: auto;
-    box-sizing: border-box;
-    opacity: 0;
-    padding: 0.5rem;
-    border-radius: 0.25rem;
-    border: 1px solid $color-gray;
-
-    animation-name: cell-tooltip;
-    animation-duration: 0.5s;
-    animation-fill-mode: forwards;
-}
-  
-.cell-tooltip > table > tbody > tr > th, .cell-tooltip > table > tbody > tr > td {
-    font-size: 80%;
-    opacity: 0.8;
-}
-  
-@keyframes cell-tooltip {
-    from {
-        opacity: 0;
-    }
-    to {
-        opacity: 0.9;
-=======
 @import './component.scss';
 @import './radio.scss';
 @import './controls.scss';
@@ -193,6 +101,5 @@
         .set-name {
             margin-bottom: 4px;
         }
->>>>>>> d6564bcd
     }
 }