--- conflicted
+++ resolved
@@ -184,22 +184,14 @@
             target: [0, 0, 0],
           },
         },
-<<<<<<< HEAD
-        x: 6, y: 2, w: 4, h: 2 },
+        x: 6, y: 2, w: 3, h: 2 },
       { component: 'genes',
-        x: 10, y: 0, w: 2, h: 4 },
-=======
-        x: 6, y: 2, w: 3, h: 2 },
-      { component: 'factors',
-        x: 9, y: 0, w: 2, h: 2 },
-      { component: 'genes',
-        x: 11, y: 2, w: 1, h: 2 },
+        x: 9, y: 2, w: 3, h: 2 },
       { component: 'cellSets',
         props: {
           datasetId: 'linnarsson-2018',
         },
         x: 9, y: 3, w: 3, h: 2 },
->>>>>>> f8898894
       { component: 'heatmap',
         x: 2, y: 4, w: 10, h: 2 },
     ],
