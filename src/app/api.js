import Ajv from 'ajv';

import datasetSchema from '../schemas/dataset.schema.json';

// Exported because used by the cypress tests: They route API requests to the fixtures instead.
<<<<<<< HEAD
export const urlPrefix = 'https://s3.amazonaws.com/vitessce-data/0.0.18/reorganize_folders';
=======
export const urlPrefix = 'https://s3.amazonaws.com/vitessce-data/0.0.18/impute_wang_data';
>>>>>>> 16a879f1

function makeLayerNameToConfig(datasetPrefix) {
  return name => ({
    name,
    type: name.toUpperCase(),
    url: `${urlPrefix}/${datasetPrefix}/${datasetPrefix}.${name}.json`,
  });
}

const linnarssonLayerNames = [
  'cells',
  'clusters',
  'factors',
  'genes',
  'images',
  'molecules',
  'neighborhoods',
];
const linnarssonDescription = 'Spatial organization of the somatosensory cortex revealed by cyclic smFISH';
const linnarssonBase = {
  description: linnarssonDescription,
  layers: linnarssonLayerNames
    .map(makeLayerNameToConfig('linnarsson')),
};
const linnarssonBaseNoClusters = {
  description: linnarssonDescription,
  layers: linnarssonLayerNames.filter(name => name !== 'clusters')
    .map(makeLayerNameToConfig('linnarsson')),
};

const driesDescription = 'Giotto, a pipeline for integrative analysis and visualization of single-cell spatial transcriptomic data';
const driesBase = {
  description: driesDescription,
  layers: [
    'cells',
    'factors',
  ].map(makeLayerNameToConfig('dries')),
};

const wangDescription = 'Multiplexed imaging of high-density libraries of RNAs with MERFISH and expansion microscopy';
const wangBase = {
  description: wangDescription,
  layers: [
    'cells',
    'molecules',
  ].map(makeLayerNameToConfig('wang')),
};

/* eslint-disable object-property-newline */
/* eslint-disable object-curly-newline */
const configs = {
  'linnarsson-2018': {
    ...linnarssonBase,
    name: 'Linnarsson',
    public: true,
    responsiveLayout: {
      columns: {
        // First two columns are equal,
        // third column is constant;
        // Grid cell width stays roughly constant,
        // but more columns are available in a wider window.
        1400: [0, 6, 12, 14],
        1200: [0, 5, 10, 12],
        1000: [0, 4, 8, 10],
        800: [0, 3, 6, 8],
        600: [0, 2, 4, 8],
      },
      components: [
        { component: 'Description',
          props: {
            description: `Linnarsson: ${linnarssonDescription}`,
          },
          x: 0, y: 0 },
        { component: 'StatusSubscriber',
          x: 0, y: 1 },
        { component: 'HoverableScatterplotSubscriber',
          props: { mapping: 't-SNE' },
          x: 0, y: 2, h: 2 },
        { component: 'HoverableSpatialSubscriber',
          props: {
            view: {
              zoom: -6.5,
              target: [18000, 18000, 0],
            },
          },
          x: 1, y: 0, h: 2 },
        { component: 'HoverableScatterplotSubscriber',
          props: { mapping: 'PCA' },
          x: 1, y: 2, h: 2 },
        { component: 'FactorsSubscriber',
          x: 2, y: 0, h: 2 },
        { component: 'GenesSubscriber',
          x: 2, y: 2, h: 2 },
        { component: 'HoverableHeatmapSubscriber',
          x: 0, y: 4, w: 3 },
      ],
    },
  },
  'linnarsson-2018-two-spatial': {
    ...linnarssonBase,
    name: 'Linnarsson (two spatial)',
    responsiveLayout: {
      columns: {
        // First two columns are equal,
        // third column is constant;
        // Grid cell width stays roughly constant,
        // but more columns are available in a wider window.
        1400: [0, 6, 12, 14],
        1200: [0, 5, 10, 12],
        1000: [0, 4, 8, 10],
        800: [0, 3, 6, 8],
        600: [0, 2, 4, 8],
      },
      components: [
        { component: 'HoverableSpatialSubscriber',
          props: {
            view: {
              zoom: -8,
              target: [18000, 18000, 0],
            },
          },
          x: 0, y: 0, h: 2 },
        { component: 'HoverableScatterplotSubscriber',
          props: { mapping: 't-SNE' },
          x: 0, y: 2, h: 2 },
        { component: 'HoverableSpatialSubscriber',
          props: {
            view: {
              zoom: -6,
              target: [18000, 18000, 0],
            },
          },
          x: 1, y: 0, h: 2 },
        { component: 'HoverableScatterplotSubscriber',
          props: { mapping: 'PCA' },
          x: 1, y: 2, h: 2 },
        { component: 'FactorsSubscriber',
          x: 2, y: 0, h: 2 },
        { component: 'GenesSubscriber',
          x: 2, y: 2, h: 2 },
        { component: 'HoverableHeatmapSubscriber',
          x: 0, y: 4, w: 3 },
      ],
    },
  },
  'linnarsson-2018-just-spatial': {
    ...linnarssonBaseNoClusters,
    name: 'Linnarsson (just spatial)',
    responsiveLayout: {
      columns: {
        1400: [0, 12, 14],
        1200: [0, 10, 12],
        1000: [0, 8, 10],
        800: [0, 6, 8],
        600: [0, 4, 8],
      },
      components: [
        { component: 'HoverableSpatialSubscriber',
          props: {
            view: {
              zoom: -6.5,
              target: [18000, 18000, 0],
            },
          },
          x: 0, y: 0, h: 2 },
        { component: 'FactorsSubscriber',
          x: 1, y: 0, h: 1 },
        { component: 'GenesSubscriber',
          x: 1, y: 1, h: 1 },
      ],
    },
  },
  'linnarsson-2018-static': {
    ...linnarssonBase,
    name: 'Linnarsson (static layout)',
    staticLayout: [
      { component: 'Description',
        props: {
          description: `Linnarsson (static layout): ${linnarssonDescription}`,
        },
        x: 0, y: 0, w: 3, h: 1 },
      { component: 'ScatterplotSubscriber',
        props: { mapping: 't-SNE' },
        x: 0, y: 2, w: 3, h: 2 },
      { component: 'SpatialSubscriber',
        props: {
          view: {
            zoom: -6.5,
            target: [18000, 18000, 0],
          },
        },
        x: 3, y: 0, w: 6, h: 4 },
      { component: 'FactorsSubscriber',
        x: 9, y: 0, w: 3, h: 2 },
      { component: 'GenesSubscriber',
        x: 9, y: 2, w: 3, h: 2 },
      { component: 'HeatmapSubscriber',
        x: 0, y: 4, w: 12, h: 1 },
    ],
  },
  'linnarsson-2018-dozen': {
    ...linnarssonBase,
    name: 'Linnarsson (responsive layout, redundant components for performance testing)',
    responsiveLayout: {
      columns: {
        // First two columns are equal,
        // third column is constant;
        // Grid cell width stays roughly constant,
        // but more columns are available in a wider window.
        1400: [0, 6, 12, 14],
        1200: [0, 5, 10, 12],
        1000: [0, 4, 8, 10],
        800: [0, 3, 6, 8],
        600: [0, 2, 4, 8],
      },
      components: [
        { component: 'HoverableSpatialSubscriber',
          props: {
            view: {
              zoom: -6.5,
              target: [18000, 18000, 0],
            },
          },
          x: 0, y: 0, h: 1 },
        { component: 'HoverableSpatialSubscriber',
          props: {
            view: {
              zoom: -6.5,
              target: [18000, 18000, 0],
            },
          },
          x: 0, y: 1, h: 1 },
        { component: 'HoverableSpatialSubscriber',
          props: {
            view: {
              zoom: -6.5,
              target: [18000, 18000, 0],
            },
          },
          x: 1, y: 0, h: 1 },
        { component: 'HoverableSpatialSubscriber',
          props: {
            view: {
              zoom: -6.5,
              target: [18000, 18000, 0],
            },
          },
          x: 1, y: 1, h: 1 },
        { component: 'HoverableScatterplotSubscriber',
          props: { mapping: 't-SNE' },
          x: 0, y: 2, h: 1 },
        { component: 'HoverableScatterplotSubscriber',
          props: { mapping: 't-SNE' },
          x: 0, y: 3, h: 1 },
        { component: 'HoverableScatterplotSubscriber',
          props: { mapping: 't-SNE' },
          x: 0, y: 4, h: 1 },
        { component: 'HoverableScatterplotSubscriber',
          props: { mapping: 't-SNE' },
          x: 0, y: 5, h: 1 },
        { component: 'HoverableScatterplotSubscriber',
          props: { mapping: 'PCA' },
          x: 1, y: 2, h: 1 },
        { component: 'HoverableScatterplotSubscriber',
          props: { mapping: 'PCA' },
          x: 1, y: 3, h: 1 },
        { component: 'HoverableScatterplotSubscriber',
          props: { mapping: 'PCA' },
          x: 1, y: 4, h: 1 },
        { component: 'HoverableScatterplotSubscriber',
          props: { mapping: 'PCA' },
          x: 1, y: 5, h: 1 },
        { component: 'FactorsSubscriber',
          x: 2, y: 0, h: 2 },
        { component: 'GenesSubscriber',
          x: 2, y: 2, h: 2 },
        { component: 'HeatmapSubscriber',
          x: 2, y: 4, w: 1, h: 2 },
      ],
    },
  },
  'dries-2019': {
    ...driesBase,
    name: 'Dries',
    public: true,
    responsiveLayout: {
      columns: {
        // First two columns are equal,
        // third column is constant;
        // Grid cell width stays roughly constant,
        // but more columns are available in a wider window.
        1400: [0, 6, 12, 14],
        1200: [0, 5, 10, 12],
        1000: [0, 4, 8, 10],
        800: [0, 3, 6, 8],
        600: [0, 2, 4, 8],
      },
      components: [
        { component: 'Description',
          props: {
            description: driesDescription,
          },
          x: 0, y: 0 },
        { component: 'StatusSubscriber',
          x: 0, y: 1 },
        { component: 'ScatterplotSubscriber',
          props: { mapping: 't-SNE' },
          x: 0, y: 2, h: 2 },
        { component: 'SpatialSubscriber',
          props: {
            cellRadius: 50,
            view: {
              zoom: -4.4,
              target: [3800, -900, 0],
            },
          },
          x: 1, y: 0, h: 2 },
        { component: 'ScatterplotSubscriber',
          props: { mapping: 'UMAP' },
          x: 1, y: 2, h: 2 },
        { component: 'FactorsSubscriber',
          x: 2, y: 0, h: 4 },
      ],
    },
  },
  'wang-2019': {
    ...wangBase,
    name: 'Wang',
    public: true,
    responsiveLayout: {
      columns: {
        1400: [0, 12, 14],
        1200: [0, 10, 12],
        1000: [0, 8, 10],
        800: [0, 6, 8],
        600: [0, 4, 6],
      },
      components: [
        { component: 'SpatialSubscriber',
          props: {
            view: {
              zoom: -1,
              target: [0, 0, 0],
            },
            moleculeRadius: 2,
          },
          x: 0, y: 0, w: 2 },
      ],
    },
  },
};
/* eslint-enable */

export function listConfigs(showAll) {
  return Object.entries(configs).filter(
    entry => showAll || entry[1].public,
  ).map(
    ([id, config]) => ({
      id,
      name: config.name,
      description: config.description,
    }),
  );
}

export function getConfig(id) {
  const datasetConfig = configs[id];
  const validate = new Ajv().compile(datasetSchema);
  const valid = validate(datasetConfig);
  if (!valid) {
    const failureReason = JSON.stringify(validate.errors, null, 2);
    console.warn('dataset validation failed', failureReason);
  }
  return datasetConfig;
}<|MERGE_RESOLUTION|>--- conflicted
+++ resolved
@@ -3,11 +3,7 @@
 import datasetSchema from '../schemas/dataset.schema.json';
 
 // Exported because used by the cypress tests: They route API requests to the fixtures instead.
-<<<<<<< HEAD
 export const urlPrefix = 'https://s3.amazonaws.com/vitessce-data/0.0.18/reorganize_folders';
-=======
-export const urlPrefix = 'https://s3.amazonaws.com/vitessce-data/0.0.18/impute_wang_data';
->>>>>>> 16a879f1
 
 function makeLayerNameToConfig(datasetPrefix) {
   return name => ({
