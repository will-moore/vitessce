--- conflicted
+++ resolved
@@ -4,11 +4,7 @@
 import datasetSchema from '../schemas/dataset.schema.json';
 
 // Exported because used by the cypress tests: They route API requests to the fixtures instead.
-<<<<<<< HEAD
-export const urlPrefix = 'https://s3.amazonaws.com/vitessce-data/0.0.26/master_release';
-=======
 export const urlPrefix = 'https://s3.amazonaws.com/vitessce-data/0.0.28/master_release';
->>>>>>> e8aaf9cc
 
 function makeLayerNameToConfig(datasetPrefix) {
   return name => ({
@@ -20,11 +16,7 @@
 
 const linnarssonLayerNames = [
   'cells',
-<<<<<<< HEAD
-  'cell_sets',
-=======
   'cell-sets',
->>>>>>> e8aaf9cc
   'clusters',
   'genes',
   'raster',
@@ -48,11 +40,7 @@
   description: driesDescription,
   layers: [
     'cells',
-<<<<<<< HEAD
-    'cell_sets',
-=======
     'cell-sets',
->>>>>>> e8aaf9cc
   ].map(makeLayerNameToConfig('dries')),
 };
 
@@ -85,9 +73,9 @@
         url: `https://keller-mark.github.io/vitessce-demo-hosting-temporary/cell-type-annotations/${globusId}.cells.json`,
       },
       {
-        name: 'cell_sets',
-        type: 'CELL_SETS',
-        url: `https://keller-mark.github.io/vitessce-demo-hosting-temporary/cell-type-annotations/${globusId}.cell_sets.json`,
+        name: 'cell-sets',
+        type: 'CELL-SETS',
+        url: `https://keller-mark.github.io/vitessce-demo-hosting-temporary/cell-type-annotations/${globusId}.cell-sets.json`,
       },
     ],
     public: false,
@@ -418,17 +406,11 @@
             target: [0, 0, 0],
           },
         },
-<<<<<<< HEAD
-        x: 5, y: 4, w: 4, h: 4 },
-      { component: 'cellSets',
-        x: 9, y: 0, w: 3, h: 8 },
-=======
         x: 0, y: 0, w: 5, h: 4 },
       { component: 'cellSets',
         x: 9, y: 4, w: 3, h: 4 },
       { component: 'cellSetSizes',
         x: 5, y: 4, w: 4, h: 4 },
->>>>>>> e8aaf9cc
     ],
   },
   'wang-2019': {
