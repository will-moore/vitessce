# Changelog

## 0.1.2 - in progress

### Added
<<<<<<< HEAD
=======
- Added a Travis CI `deploy` step for publishing to NPM when on the master branch.
>>>>>>> ecd4adc8
- OMETIFF loading for raster imagery.
- Added support for providing cell sets files in view configs.

### Changed
- Moved `demos.md` to `DEMOS.md`.
- Fixed the example JSON URL config in `TESTING.md`.
- Fixed a horizontal scroll bug caused by overflow of the `{num} genes` subtitle in the Linnarsson demo.
<<<<<<< HEAD
- Updated the cell set hierarchy schema.
- Upgrade LayerController to be more general.
- Fixed a regression caused by the updated bundling scripts minifying HTML assets and removing intentional spaces.
- Updated the cell set manager, to try to improve usability.
=======
- Fixed a regression caused by the updated bundling scripts minifying HTML assets and removing intentional spaces.
- Upgrade LayerController to be more general.
- In `src/app/app.js` and `src/demo/index.js`, separated rendering from validation. 
- Changed export method for components.
- Fixed backwards webpack `externals` object (`react` and `react-dom` were not properly externalized previously).
>>>>>>> ecd4adc8

## [0.1.1](https://www.npmjs.com/package/vitessce/v/0.1.1) - 2020-05-05

### Added
- HiGlass integration
- Added multi-modal Spraggins example.

### Changed
- Changed rectangle tool interaction to dragging (rather than clicking twice).
- Clicking while using the rectangle or lasso tool now clears the current selection by emitting a new empty selection.
- Upgrade vitessce-image-viewer to `0.2.2`
- Changed `raster.json` schema.
- Changed `Channels` component to more general `LayerController` component which publishes `LAYER_ADD`, `LAYER_REMOVE`, and `LAYER_CHANGE` events.

## [0.1.0](https://www.npmjs.com/package/vitessce/v/0.1.0) - 2020-04-28

### Added
- Added a selectable table component with radio- and checkbox-like functionality.

### Changed
- Changed the bundling process so that subsets of components are bundled into separate JS files by targeting the `src/components/{name}/index.js` files.

## [0.0.25](https://www.npmjs.com/package/vitessce/v/0.0.25) - 2020-03-26
### Added
- Removed nwb, added custom webpack configuration.
- Added glossary.
- Added theme props, with support for "light" and "dark". Added a URL theme parameter for the demo.

### Changed
- Upgrade vitessce-image-viewer to 0.1.3 & use data loaders.
- Rename "LayerPublisher" to "SourcePublisher".
- Converted the polygon tool to a lasso tool.
- Loosened assumptions about cell info object properties when rendering cell hover messages to fix a `TypeError` bug.

## [0.0.24](https://www.npmjs.com/package/vitessce/v/0.0.24) - 2020-03-02
### Added
- Check that HTTP status is good before trying to parse response.
- Please-wait only applies to component.
- Make scatterplot dot size a constant 1px, and molecules 3px.
- Friendlier error if mapping in config doesn't match data.
- Test error handling in Cypress.
- Log a data-URI for the viewconf on load.
- Restore dark background to homepage.

### Changed
- No more missing spaces when we spell out the acronym.

### Removed
- Remove vestigial gh-pages.

## [0.0.23](https://www.npmjs.com/package/vitessce/v/0.0.23) - 2020-02-06
### Added
- HTTP headers to pass can be specified in the layers of the viewconf.
### Changed
- Fix merge-to-master builds on Travis.
- Upgrade vitessce-grid to v0.0.6 to support pane closing.
- Removed bootstrap and moved the small set of bootstrap styles being used into an SCSS mixin.
- Fixed broken rectangular selection tool (broke due to a `nebula.gl` upgrade from v0.12.0 to v0.17.1), but switched the interaction from dragging to clicking.

## [0.0.22](https://www.npmjs.com/package/vitessce/v/0.0.22) - 2019-01-22
### Added
- Now, a plain scatterplot will also clear the please-wait.

## [0.0.21](https://www.npmjs.com/package/vitessce/v/0.0.21) - 2019-01-21
### Added
- Until UI is available, dump viewconf to console.
- Added styles to prevent unintentional text selection during grid item resize in Safari.
### Changed
- Loosen the cells schema to accommodate data from HuBMAP.

## [0.0.20](https://www.npmjs.com/package/vitessce/v/0.0.20) - 2019-01-06
### changed
- Removed OpenSeadragon in favor of deckgl

## [0.0.19](https://www.npmjs.com/package/vitessce/v/0.0.19) - 2019-12-10
### Removed
- Removed Docz and .mdx files and update package.json.
### Added
- Travis checks that changelog was updated.
- Links to component demos.
- Top-level CSS rule to keep component styles from leaking out.
### Changed
- CSS filename in UMD no longer contains hash.
- Update to NodeJS 10 on Travis.

## [0.0.18](https://www.npmjs.com/package/vitessce/v/0.0.18) - 2019-11-18
### Added
- Initial zoom can be specified for scatterplots.
- Allow background imagery to be translated horizontally and vertically.
- Close cell set tabs.
- Color cell sets.
- Split long menu of cell operations into smaller menus from icons.
- Cell sets can be exported and imported as JSON.
- Union, intersection, and complement of cell sets.
- View all set descendants at a particular level.
- More public demos.
- Export `validateAndRender` for use as component.
### Changed
- Gave up on CSS modules. We'll still split out CSS into separate files, but the extra name-munging was just confusing.
- Crosshairs are now full height and width.
- S3 data is now organized by dataset.

## [0.0.17](https://www.npmjs.com/package/vitessce/v/0.0.17) - 2019-07-19
### Added
- Polygon selection tool leveraging the Nebula.gl package.
- Tooltip in heatmap.
- WIP: Using CSS modules.
- Hierarchical cell set manager component with save, name, rename, delete, rearrange, and view functionality.
### Changed
- PubSubVitessceGrid is now exported, and the registry lookup function is a parameter.
- A HiGlass demo no longer requires HiGlass to be checked in as part of this project.

## [0.0.16](https://www.npmjs.com/package/vitessce/v/0.0.16) - 2019-06-26
### Added
- Linked hover effect between spatial, scatterplot, and heatmap.
- Tooltip for cell status text upon hover in spatial and scatterplot views.
### Changed
- Using Deck.gl's built in picking instead of quadtree.

## [0.0.15](https://www.npmjs.com/package/vitessce/v/0.0.15) - 2019-06-07
### Added
- The `<TitleInfo>` component now takes children, and our JSX is tidier.
- Using [docz](https://www.docz.site/) for documentation, and add to the push script.
- Each JSON schema now checks that we are getting all and only the expected fields...
and we have a sort-of schema for the schema to make sure these checks are in place.
- Handle arbitrary mappings, not just t-SNE. Now computing PCA in vitessce-data.
- Flexible configuration: load components by name, or have multiple instances
of the same type of component.
- Half-baked proof-of-concept integration with HiGlass.
- Separate registry that holds Name -> Component mappings.
- Easy deployment to vitessce.io.
- Friendlier error page on AWS deployment.
- Display current version info in deployed demo.
- Can now specify the URL of a JSON config to load.
### Changed
- Make Heatmap more usable as a standalone.
- Fix (?) the scrollbars which had spontaneously appeared.
- Factor out the grid machinery into a separate package, `vitessce-grid`.
- More information on the Welcome page, so changed it to a two-column layout.

## [0.0.14](https://www.npmjs.com/package/vitessce/v/0.0.14) - 2019-04-29
### Added
- Add Cypress.io tests.
- Thank-you to NIH on the front page.
- Add Google Analytics to all pages.
- "Please wait" now waits for all layers.
- Use [react-grid-layout](https://github.com/STRML/react-grid-layout) for draggable panes;
Layouts can be specified either responsively, or with fixed grid positions. Grid height is
based on window height at load.
- Script (`push-demo.sh`) to push demo to S3, without making a new release.
- Use [OpenSeadragon](http://openseadragon.github.io/) for tiled imagery.
### Changed
- Spatial viewport is part of the initial FAKE_API_RESPONSE, instead of being hardcoded.
- Neighborhoods are enabled, but hidden by default.

## [0.0.13](https://www.npmjs.com/package/vitessce/v/0.0.13) - 2019-03-26
### Changed
- Lots of display tweaks to create a consistent dark color scheme.

## [0.0.12](https://www.npmjs.com/package/vitessce/v/0.0.12) - 2019-03-26
### Added
- Heatmap is row-normed. (This is a change in `vitessce-data`.)
- Borders on heatmap components... but this will be reverted.
- Cells are visible on initial load.
### Changed
- Dark color scheme, with better contrast when colored
- Heatmap spans the entire bottom.

## [0.0.11](https://www.npmjs.com/package/vitessce/v/0.0.11) - 2019-03-20
### Added
- Roll up the layers list when not hovered.
- Component titles give summary stats about data.
### Changed
- Change color scales, styling of unselected cells, and marquee rendering, to improve contrast.
- Only update selected set at end of drag.

## [0.0.10](https://www.npmjs.com/package/vitessce/v/0.0.10) - 2019-03-19
### Added
- Heatmap: Gene expression levels occupy most of the space; Above, there are bands showing
the currently selected cell set, and the current cell coloring.
### Changed
- Spatial and t-SNE backgrounds are now black.
- Move the Factor radio buttons to their own component, above Genes.

## [0.0.9](https://www.npmjs.com/package/vitessce/v/0.0.9) - 2019-03-17
### Added
- Neighborhoods layer: no interactivity, and it's obvious that the source data has some problems.
### Changed
- Got the image registration right, finally.
- Initial viewport is hardcoded: Data is no longer centered on (0, 0) origin.

## [0.0.8](https://www.npmjs.com/package/vitessce/v/0.0.8) - 2019-03-16
### Added
- Load and validate JSON for clusters, categorical factors, gene expression levels, and cell neighborhoods.
- Toggle between factor values: Spatial and t-SNE categorical colors are updated.
- Toggle between gene expression levels: Spatial and t-SNE continuous colors are updated.
- Toggle between multiple imagery layers.
### Changed
- The stained imagery is positioned and scaled better, but still slightly off.
- No outlines on cell polygons.

## [0.0.7](https://www.npmjs.com/package/vitessce/v/0.0.7) - 2019-03-07
### Added
- Component diagram and minimal documentation of library.
- Make space for a brief description of the dataset on the welcome page.
- Load background imagery.
- More unit tests.
- Label each component, and identify the current dataset.
- Replace global selection tools with in-component tools.
- Toggle visibility of each layer.
- "Please wait" while molecules load.
- Add placeholder for genes component.
### Changed
- Use a quadtree to identify the cells in the selected region.

## [0.0.6](https://www.npmjs.com/package/vitessce/v/0.0.6) - 2019-02-25
### Added
- Welcome screen where user picks dataset.
- All the cells are selected on start.
### Removed
- No longer supports drag and drop to add file.

## [0.0.5](https://www.npmjs.com/package/vitessce/v/0.0.5) - 2019-02-20
### Added
- Distinguish pan and single-select mode from drag-to-select.
- Drag-to-select supported for both Spatial and Tsne: Selection state is linked.
- Set of selected cells is updated during drag; there is also a grey overlay.
- Add the strict AirBNB linting rules.
- Load Linnarsson cell data by default, rather than starting from a blank screen.
### Changed
- Assume data has been scaled to fit a 2000 pixel-wide window, centered on the origin,
  and adjust line widths and dot sizes accordingly.

## [0.0.4](https://www.npmjs.com/package/vitessce/v/0.0.4) - 2019-02-08
### Added
- Drag and drop JSON files representing cells and molecules.
- There is a helpful link to the sample data download.
- JSON files are validated against schema, and detailed errors go to console.
- Flexbox CSS for clean columns.<|MERGE_RESOLUTION|>--- conflicted
+++ resolved
@@ -3,10 +3,7 @@
 ## 0.1.2 - in progress
 
 ### Added
-<<<<<<< HEAD
-=======
 - Added a Travis CI `deploy` step for publishing to NPM when on the master branch.
->>>>>>> ecd4adc8
 - OMETIFF loading for raster imagery.
 - Added support for providing cell sets files in view configs.
 
@@ -14,18 +11,13 @@
 - Moved `demos.md` to `DEMOS.md`.
 - Fixed the example JSON URL config in `TESTING.md`.
 - Fixed a horizontal scroll bug caused by overflow of the `{num} genes` subtitle in the Linnarsson demo.
-<<<<<<< HEAD
-- Updated the cell set hierarchy schema.
-- Upgrade LayerController to be more general.
-- Fixed a regression caused by the updated bundling scripts minifying HTML assets and removing intentional spaces.
-- Updated the cell set manager, to try to improve usability.
-=======
 - Fixed a regression caused by the updated bundling scripts minifying HTML assets and removing intentional spaces.
 - Upgrade LayerController to be more general.
 - In `src/app/app.js` and `src/demo/index.js`, separated rendering from validation. 
 - Changed export method for components.
 - Fixed backwards webpack `externals` object (`react` and `react-dom` were not properly externalized previously).
->>>>>>> ecd4adc8
+- Updated the cell set hierarchy schema.
+- Updated the cell set manager, to try to improve usability.
 
 ## [0.1.1](https://www.npmjs.com/package/vitessce/v/0.1.1) - 2020-05-05
 
