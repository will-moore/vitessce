# Changelog

## 0.1.6

### Changed
<<<<<<< HEAD
- Change one of the initial colors from red to magenta. 
- Upgraded HiGlass to v1.9.5 and scoped the HiGlass external CSS under the `vitessce-container` class using SCSS nesting.
=======
- Use kebab-case for cell sets files (`cell_sets` becomes `cell-sets`).
>>>>>>> 4c293801

## [0.1.5](https://www.npmjs.com/package/vitessce/v/0.1.5) - 2020-06-15

### Added
- Initial slider/selection values and light theme for channel controller.
- Added a `VegaPlot` component, a Vega-Lite implementation of a cell set size bar plot, and a `useGridItemSize` hook to enable responsive charts.
- Compute the `cellRadiusScale` prop of `Scatterplot` relative to the extent of the `cells` mapping coordinates.

### Changed
- Updated the selection coloring for the `Scatterplot` and `Spatial` layers to take the theme background color into account.
- Switched to a black background color for `Spatial` regardless of theme.
- Pass the `height` prop to `VitessceGrid` so that the `WidthProvider` component can detect `height` changes.
- Updated slider color for white slider with white theme.

## [0.1.4](https://www.npmjs.com/package/vitessce/v/0.1.4) - 2020-06-01

### Added
- Added `METADATA_REMOVE` event to facilitate removal of image layer metadata from the `DescriptionSubscriber` upon layer removal.
- Added support for providing cell sets files in view configs.
- Added support for responsive height in the `Welcome` and `PubSubVitessceGrid` components.

### Changed
- Refactored the Scatterplot and Spatial components. Removed the AbstractSelectableComponent class. Moved getter functions to props.
- Added `src/` to the list of directories to publish to NPM, and renamed build directories (`build-lib/` to `dist/` and `build-demo/` to `dist-demo/`).
- Abstracted the CellTooltip components to allow any child element to be passed as the tooltip content.
- Updated the cell set hierarchy schema.
- Updated the cell set manager, to try to improve usability.
- Updated the default color palette to improve visibility when using the light theme.
- Increased the minimum & maximum scatterplot radius and added the `cellRadiusScale` prop.

## [0.1.3](https://www.npmjs.com/package/vitessce/v/0.1.3) - 2020-05-15

### Added
- Trevor's lab presentation on multimodal imaging (2020-05-14).
- Added support for displaying tables of metadata in the `Description` component by wrapping in a `DescriptionSubscriber` component.

### Changed
- Updated README to note a change to the development process: back to merging feature branches into `master` (rather than a `dev` branch).
- Reduced global style creep by adding a `StylesProvider` with custom `generateClassName` function from [mui](https://material-ui.com/styles/api/#creategenerateclassname-options-class-name-generator). Temporarily commented out HiGlass styles.
- Scrollable image layer popout.
- Upgrade `viv` to 0.2.5.
- Theme for image layer button.

## [0.1.2](https://www.npmjs.com/package/vitessce/v/0.1.2) - 2020-05-12

### Added
- Added a Travis CI `deploy` step for publishing to NPM when on the master branch.
- OMETIFF loading for raster imagery.

### Changed
- Moved `demos.md` to `DEMOS.md`.
- Fixed the example JSON URL config in `TESTING.md`.
- Fixed a horizontal scroll bug caused by overflow of the `{num} genes` subtitle in the Linnarsson demo.
- Fixed a regression caused by the updated bundling scripts minifying HTML assets and removing intentional spaces.
- Upgrade LayerController to be more general.
- In `src/app/app.js` and `src/demo/index.js`, separated rendering from validation.
- Changed export method for components.
- Fixed backwards webpack `externals` object (`react` and `react-dom` were not properly externalized previously).
- Upgrade `viv` and `vitessce-grid` to 0.2.4 and 0.0.7, respectively.

## [0.1.1](https://www.npmjs.com/package/vitessce/v/0.1.1) - 2020-05-05

### Added
- HiGlass integration
- Added multi-modal Spraggins example.
- Added a new event type `METADATA_ADD` for publishing layer metadata (image layer details, heatmap layer details, etc).

### Changed
- Changed rectangle tool interaction to dragging (rather than clicking twice).
- Clicking while using the rectangle or lasso tool now clears the current selection by emitting a new empty selection.
- Upgrade vitessce-image-viewer to `0.2.2`
- Changed `raster.json` schema.
- Changed `Channels` component to more general `LayerController` component which publishes `LAYER_ADD`, `LAYER_REMOVE`, and `LAYER_CHANGE` events.

## [0.1.0](https://www.npmjs.com/package/vitessce/v/0.1.0) - 2020-04-28

### Added
- Added a selectable table component with radio- and checkbox-like functionality.

### Changed
- Changed the bundling process so that subsets of components are bundled into separate JS files by targeting the `src/components/{name}/index.js` files.

## [0.0.25](https://www.npmjs.com/package/vitessce/v/0.0.25) - 2020-03-26
### Added
- Removed nwb, added custom webpack configuration.
- Added glossary.
- Added theme props, with support for "light" and "dark". Added a URL theme parameter for the demo.

### Changed
- Upgrade vitessce-image-viewer to 0.1.3 & use data loaders.
- Rename "LayerPublisher" to "SourcePublisher".
- Converted the polygon tool to a lasso tool.
- Loosened assumptions about cell info object properties when rendering cell hover messages to fix a `TypeError` bug.

## [0.0.24](https://www.npmjs.com/package/vitessce/v/0.0.24) - 2020-03-02
### Added
- Check that HTTP status is good before trying to parse response.
- Please-wait only applies to component.
- Make scatterplot dot size a constant 1px, and molecules 3px.
- Friendlier error if mapping in config doesn't match data.
- Test error handling in Cypress.
- Log a data-URI for the viewconf on load.
- Restore dark background to homepage.

### Changed
- No more missing spaces when we spell out the acronym.

### Removed
- Remove vestigial gh-pages.

## [0.0.23](https://www.npmjs.com/package/vitessce/v/0.0.23) - 2020-02-06
### Added
- HTTP headers to pass can be specified in the layers of the viewconf.
### Changed
- Fix merge-to-master builds on Travis.
- Upgrade vitessce-grid to v0.0.6 to support pane closing.
- Removed bootstrap and moved the small set of bootstrap styles being used into an SCSS mixin.
- Fixed broken rectangular selection tool (broke due to a `nebula.gl` upgrade from v0.12.0 to v0.17.1), but switched the interaction from dragging to clicking.

## [0.0.22](https://www.npmjs.com/package/vitessce/v/0.0.22) - 2019-01-22
### Added
- Now, a plain scatterplot will also clear the please-wait.

## [0.0.21](https://www.npmjs.com/package/vitessce/v/0.0.21) - 2019-01-21
### Added
- Until UI is available, dump viewconf to console.
- Added styles to prevent unintentional text selection during grid item resize in Safari.
### Changed
- Loosen the cells schema to accommodate data from HuBMAP.

## [0.0.20](https://www.npmjs.com/package/vitessce/v/0.0.20) - 2019-01-06
### changed
- Removed OpenSeadragon in favor of deckgl

## [0.0.19](https://www.npmjs.com/package/vitessce/v/0.0.19) - 2019-12-10
### Removed
- Removed Docz and .mdx files and update package.json.
### Added
- Travis checks that changelog was updated.
- Links to component demos.
- Top-level CSS rule to keep component styles from leaking out.
### Changed
- CSS filename in UMD no longer contains hash.
- Update to NodeJS 10 on Travis.

## [0.0.18](https://www.npmjs.com/package/vitessce/v/0.0.18) - 2019-11-18
### Added
- Initial zoom can be specified for scatterplots.
- Allow background imagery to be translated horizontally and vertically.
- Close cell set tabs.
- Color cell sets.
- Split long menu of cell operations into smaller menus from icons.
- Cell sets can be exported and imported as JSON.
- Union, intersection, and complement of cell sets.
- View all set descendants at a particular level.
- More public demos.
- Export `validateAndRender` for use as component.
### Changed
- Gave up on CSS modules. We'll still split out CSS into separate files, but the extra name-munging was just confusing.
- Crosshairs are now full height and width.
- S3 data is now organized by dataset.

## [0.0.17](https://www.npmjs.com/package/vitessce/v/0.0.17) - 2019-07-19
### Added
- Polygon selection tool leveraging the Nebula.gl package.
- Tooltip in heatmap.
- WIP: Using CSS modules.
- Hierarchical cell set manager component with save, name, rename, delete, rearrange, and view functionality.
### Changed
- PubSubVitessceGrid is now exported, and the registry lookup function is a parameter.
- A HiGlass demo no longer requires HiGlass to be checked in as part of this project.

## [0.0.16](https://www.npmjs.com/package/vitessce/v/0.0.16) - 2019-06-26
### Added
- Linked hover effect between spatial, scatterplot, and heatmap.
- Tooltip for cell status text upon hover in spatial and scatterplot views.
### Changed
- Using Deck.gl's built in picking instead of quadtree.

## [0.0.15](https://www.npmjs.com/package/vitessce/v/0.0.15) - 2019-06-07
### Added
- The `<TitleInfo>` component now takes children, and our JSX is tidier.
- Using [docz](https://www.docz.site/) for documentation, and add to the push script.
- Each JSON schema now checks that we are getting all and only the expected fields...
and we have a sort-of schema for the schema to make sure these checks are in place.
- Handle arbitrary mappings, not just t-SNE. Now computing PCA in vitessce-data.
- Flexible configuration: load components by name, or have multiple instances
of the same type of component.
- Half-baked proof-of-concept integration with HiGlass.
- Separate registry that holds Name -> Component mappings.
- Easy deployment to vitessce.io.
- Friendlier error page on AWS deployment.
- Display current version info in deployed demo.
- Can now specify the URL of a JSON config to load.
### Changed
- Make Heatmap more usable as a standalone.
- Fix (?) the scrollbars which had spontaneously appeared.
- Factor out the grid machinery into a separate package, `vitessce-grid`.
- More information on the Welcome page, so changed it to a two-column layout.

## [0.0.14](https://www.npmjs.com/package/vitessce/v/0.0.14) - 2019-04-29
### Added
- Add Cypress.io tests.
- Thank-you to NIH on the front page.
- Add Google Analytics to all pages.
- "Please wait" now waits for all layers.
- Use [react-grid-layout](https://github.com/STRML/react-grid-layout) for draggable panes;
Layouts can be specified either responsively, or with fixed grid positions. Grid height is
based on window height at load.
- Script (`push-demo.sh`) to push demo to S3, without making a new release.
- Use [OpenSeadragon](http://openseadragon.github.io/) for tiled imagery.
### Changed
- Spatial viewport is part of the initial FAKE_API_RESPONSE, instead of being hardcoded.
- Neighborhoods are enabled, but hidden by default.

## [0.0.13](https://www.npmjs.com/package/vitessce/v/0.0.13) - 2019-03-26
### Changed
- Lots of display tweaks to create a consistent dark color scheme.

## [0.0.12](https://www.npmjs.com/package/vitessce/v/0.0.12) - 2019-03-26
### Added
- Heatmap is row-normed. (This is a change in `vitessce-data`.)
- Borders on heatmap components... but this will be reverted.
- Cells are visible on initial load.
### Changed
- Dark color scheme, with better contrast when colored
- Heatmap spans the entire bottom.

## [0.0.11](https://www.npmjs.com/package/vitessce/v/0.0.11) - 2019-03-20
### Added
- Roll up the layers list when not hovered.
- Component titles give summary stats about data.
### Changed
- Change color scales, styling of unselected cells, and marquee rendering, to improve contrast.
- Only update selected set at end of drag.

## [0.0.10](https://www.npmjs.com/package/vitessce/v/0.0.10) - 2019-03-19
### Added
- Heatmap: Gene expression levels occupy most of the space; Above, there are bands showing
the currently selected cell set, and the current cell coloring.
### Changed
- Spatial and t-SNE backgrounds are now black.
- Move the Factor radio buttons to their own component, above Genes.

## [0.0.9](https://www.npmjs.com/package/vitessce/v/0.0.9) - 2019-03-17
### Added
- Neighborhoods layer: no interactivity, and it's obvious that the source data has some problems.
### Changed
- Got the image registration right, finally.
- Initial viewport is hardcoded: Data is no longer centered on (0, 0) origin.

## [0.0.8](https://www.npmjs.com/package/vitessce/v/0.0.8) - 2019-03-16
### Added
- Load and validate JSON for clusters, categorical factors, gene expression levels, and cell neighborhoods.
- Toggle between factor values: Spatial and t-SNE categorical colors are updated.
- Toggle between gene expression levels: Spatial and t-SNE continuous colors are updated.
- Toggle between multiple imagery layers.
### Changed
- The stained imagery is positioned and scaled better, but still slightly off.
- No outlines on cell polygons.

## [0.0.7](https://www.npmjs.com/package/vitessce/v/0.0.7) - 2019-03-07
### Added
- Component diagram and minimal documentation of library.
- Make space for a brief description of the dataset on the welcome page.
- Load background imagery.
- More unit tests.
- Label each component, and identify the current dataset.
- Replace global selection tools with in-component tools.
- Toggle visibility of each layer.
- "Please wait" while molecules load.
- Add placeholder for genes component.
### Changed
- Use a quadtree to identify the cells in the selected region.

## [0.0.6](https://www.npmjs.com/package/vitessce/v/0.0.6) - 2019-02-25
### Added
- Welcome screen where user picks dataset.
- All the cells are selected on start.
### Removed
- No longer supports drag and drop to add file.

## [0.0.5](https://www.npmjs.com/package/vitessce/v/0.0.5) - 2019-02-20
### Added
- Distinguish pan and single-select mode from drag-to-select.
- Drag-to-select supported for both Spatial and Tsne: Selection state is linked.
- Set of selected cells is updated during drag; there is also a grey overlay.
- Add the strict AirBNB linting rules.
- Load Linnarsson cell data by default, rather than starting from a blank screen.
### Changed
- Assume data has been scaled to fit a 2000 pixel-wide window, centered on the origin,
  and adjust line widths and dot sizes accordingly.

## [0.0.4](https://www.npmjs.com/package/vitessce/v/0.0.4) - 2019-02-08
### Added
- Drag and drop JSON files representing cells and molecules.
- There is a helpful link to the sample data download.
- JSON files are validated against schema, and detailed errors go to console.
- Flexbox CSS for clean columns.<|MERGE_RESOLUTION|>--- conflicted
+++ resolved
@@ -3,12 +3,9 @@
 ## 0.1.6
 
 ### Changed
-<<<<<<< HEAD
-- Change one of the initial colors from red to magenta. 
+- Change one of the initial colors from red to magenta.
+- Use kebab-case for cell sets files (`cell_sets` becomes `cell-sets`).
 - Upgraded HiGlass to v1.9.5 and scoped the HiGlass external CSS under the `vitessce-container` class using SCSS nesting.
-=======
-- Use kebab-case for cell sets files (`cell_sets` becomes `cell-sets`).
->>>>>>> 4c293801
 
 ## [0.1.5](https://www.npmjs.com/package/vitessce/v/0.1.5) - 2020-06-15
 
