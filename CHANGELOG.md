--- conflicted
+++ resolved
@@ -3,21 +3,17 @@
 ## 0.1.2 - in progress
 
 ### Added
+- OMETIFF loading for raster imagery.
 - Added support for providing cell sets files in view configs.
-
-- OMETIFF loading for raster imagery.
 
 ### Changed
 - Moved `demos.md` to `DEMOS.md`.
 - Fixed the example JSON URL config in `TESTING.md`.
 - Fixed a horizontal scroll bug caused by overflow of the `{num} genes` subtitle in the Linnarsson demo.
-<<<<<<< HEAD
-- Overhauled the cell set manager.
 - Updated the cell set hierarchy schema.
-=======
 - Upgrade LayerController to be more general.
 - Fixed a regression caused by the updated bundling scripts minifying HTML assets and removing intentional spaces.
->>>>>>> cc4bd613
+- Updated the cell set manager, to try to improve usability.
 
 ## [0.1.1](https://www.npmjs.com/package/vitessce/v/0.1.1) - 2020-05-05
 
