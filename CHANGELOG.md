--- conflicted
+++ resolved
@@ -1,10 +1,6 @@
 # Changelog
 
-<<<<<<< HEAD
-## 0.0.20 - in progress
-=======
 ## [0.0.20](https://www.npmjs.com/package/vitessce/v/0.0.20) - 2019-01-06
->>>>>>> b7965752
 ### changed
 - Removed OpenSeadragon in favor of deckgl
 
