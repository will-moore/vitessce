# Changelog

## 0.1.3

### Added
<<<<<<< HEAD
- Added support for providing cell sets files in view configs.

### Changed
- Updated README to note a change to the development process: back to merging feature branches into `master` (rather than a `dev` branch).
- Updated the cell set hierarchy schema.
- Updated the cell set manager, to try to improve usability.
=======
- Trevor's lab presentation on multimodal imaging (2020-05-14).
- Added support for displaying tables of metadata in the `Description` component by wrapping in a `DescriptionSubscriber` component.

### Changed
- Updated README to note a change to the development process: back to merging feature branches into `master` (rather than a `dev` branch).
- Reduced global style creep by adding a `StylesProvider` with custom `generateClassName` function from [mui](https://material-ui.com/styles/api/#creategenerateclassname-options-class-name-generator). Temporarily commented out HiGlass styles.
- Scrollable image layer popout.
- Upgrade `viv` to 0.2.5.
- Theme for image layer button.
>>>>>>> 7dc26836

## [0.1.2](https://www.npmjs.com/package/vitessce/v/0.1.2) - 2020-05-12

### Added
- Added a Travis CI `deploy` step for publishing to NPM when on the master branch.
- OMETIFF loading for raster imagery.

### Changed
- Moved `demos.md` to `DEMOS.md`.
- Fixed the example JSON URL config in `TESTING.md`.
- Fixed a horizontal scroll bug caused by overflow of the `{num} genes` subtitle in the Linnarsson demo.
- Fixed a regression caused by the updated bundling scripts minifying HTML assets and removing intentional spaces.
- Upgrade LayerController to be more general.
- In `src/app/app.js` and `src/demo/index.js`, separated rendering from validation.
- Changed export method for components.
- Fixed backwards webpack `externals` object (`react` and `react-dom` were not properly externalized previously).
- Upgrade `viv` and `vitessce-grid` to 0.2.4 and 0.0.7, respectively.

## [0.1.1](https://www.npmjs.com/package/vitessce/v/0.1.1) - 2020-05-05

### Added
- HiGlass integration
- Added multi-modal Spraggins example.
- Added a new event type `METADATA_ADD` for publishing layer metadata (image layer details, heatmap layer details, etc).

### Changed
- Changed rectangle tool interaction to dragging (rather than clicking twice).
- Clicking while using the rectangle or lasso tool now clears the current selection by emitting a new empty selection.
- Upgrade vitessce-image-viewer to `0.2.2`
- Changed `raster.json` schema.
- Changed `Channels` component to more general `LayerController` component which publishes `LAYER_ADD`, `LAYER_REMOVE`, and `LAYER_CHANGE` events.

## [0.1.0](https://www.npmjs.com/package/vitessce/v/0.1.0) - 2020-04-28

### Added
- Added a selectable table component with radio- and checkbox-like functionality.

### Changed
- Changed the bundling process so that subsets of components are bundled into separate JS files by targeting the `src/components/{name}/index.js` files.

## [0.0.25](https://www.npmjs.com/package/vitessce/v/0.0.25) - 2020-03-26
### Added
- Removed nwb, added custom webpack configuration.
- Added glossary.
- Added theme props, with support for "light" and "dark". Added a URL theme parameter for the demo.

### Changed
- Upgrade vitessce-image-viewer to 0.1.3 & use data loaders.
- Rename "LayerPublisher" to "SourcePublisher".
- Converted the polygon tool to a lasso tool.
- Loosened assumptions about cell info object properties when rendering cell hover messages to fix a `TypeError` bug.

## [0.0.24](https://www.npmjs.com/package/vitessce/v/0.0.24) - 2020-03-02
### Added
- Check that HTTP status is good before trying to parse response.
- Please-wait only applies to component.
- Make scatterplot dot size a constant 1px, and molecules 3px.
- Friendlier error if mapping in config doesn't match data.
- Test error handling in Cypress.
- Log a data-URI for the viewconf on load.
- Restore dark background to homepage.

### Changed
- No more missing spaces when we spell out the acronym.

### Removed
- Remove vestigial gh-pages.

## [0.0.23](https://www.npmjs.com/package/vitessce/v/0.0.23) - 2020-02-06
### Added
- HTTP headers to pass can be specified in the layers of the viewconf.
### Changed
- Fix merge-to-master builds on Travis.
- Upgrade vitessce-grid to v0.0.6 to support pane closing.
- Removed bootstrap and moved the small set of bootstrap styles being used into an SCSS mixin.
- Fixed broken rectangular selection tool (broke due to a `nebula.gl` upgrade from v0.12.0 to v0.17.1), but switched the interaction from dragging to clicking.

## [0.0.22](https://www.npmjs.com/package/vitessce/v/0.0.22) - 2019-01-22
### Added
- Now, a plain scatterplot will also clear the please-wait.

## [0.0.21](https://www.npmjs.com/package/vitessce/v/0.0.21) - 2019-01-21
### Added
- Until UI is available, dump viewconf to console.
- Added styles to prevent unintentional text selection during grid item resize in Safari.
### Changed
- Loosen the cells schema to accommodate data from HuBMAP.

## [0.0.20](https://www.npmjs.com/package/vitessce/v/0.0.20) - 2019-01-06
### changed
- Removed OpenSeadragon in favor of deckgl

## [0.0.19](https://www.npmjs.com/package/vitessce/v/0.0.19) - 2019-12-10
### Removed
- Removed Docz and .mdx files and update package.json.
### Added
- Travis checks that changelog was updated.
- Links to component demos.
- Top-level CSS rule to keep component styles from leaking out.
### Changed
- CSS filename in UMD no longer contains hash.
- Update to NodeJS 10 on Travis.

## [0.0.18](https://www.npmjs.com/package/vitessce/v/0.0.18) - 2019-11-18
### Added
- Initial zoom can be specified for scatterplots.
- Allow background imagery to be translated horizontally and vertically.
- Close cell set tabs.
- Color cell sets.
- Split long menu of cell operations into smaller menus from icons.
- Cell sets can be exported and imported as JSON.
- Union, intersection, and complement of cell sets.
- View all set descendants at a particular level.
- More public demos.
- Export `validateAndRender` for use as component.
### Changed
- Gave up on CSS modules. We'll still split out CSS into separate files, but the extra name-munging was just confusing.
- Crosshairs are now full height and width.
- S3 data is now organized by dataset.

## [0.0.17](https://www.npmjs.com/package/vitessce/v/0.0.17) - 2019-07-19
### Added
- Polygon selection tool leveraging the Nebula.gl package.
- Tooltip in heatmap.
- WIP: Using CSS modules.
- Hierarchical cell set manager component with save, name, rename, delete, rearrange, and view functionality.
### Changed
- PubSubVitessceGrid is now exported, and the registry lookup function is a parameter.
- A HiGlass demo no longer requires HiGlass to be checked in as part of this project.

## [0.0.16](https://www.npmjs.com/package/vitessce/v/0.0.16) - 2019-06-26
### Added
- Linked hover effect between spatial, scatterplot, and heatmap.
- Tooltip for cell status text upon hover in spatial and scatterplot views.
### Changed
- Using Deck.gl's built in picking instead of quadtree.

## [0.0.15](https://www.npmjs.com/package/vitessce/v/0.0.15) - 2019-06-07
### Added
- The `<TitleInfo>` component now takes children, and our JSX is tidier.
- Using [docz](https://www.docz.site/) for documentation, and add to the push script.
- Each JSON schema now checks that we are getting all and only the expected fields...
and we have a sort-of schema for the schema to make sure these checks are in place.
- Handle arbitrary mappings, not just t-SNE. Now computing PCA in vitessce-data.
- Flexible configuration: load components by name, or have multiple instances
of the same type of component.
- Half-baked proof-of-concept integration with HiGlass.
- Separate registry that holds Name -> Component mappings.
- Easy deployment to vitessce.io.
- Friendlier error page on AWS deployment.
- Display current version info in deployed demo.
- Can now specify the URL of a JSON config to load.
### Changed
- Make Heatmap more usable as a standalone.
- Fix (?) the scrollbars which had spontaneously appeared.
- Factor out the grid machinery into a separate package, `vitessce-grid`.
- More information on the Welcome page, so changed it to a two-column layout.

## [0.0.14](https://www.npmjs.com/package/vitessce/v/0.0.14) - 2019-04-29
### Added
- Add Cypress.io tests.
- Thank-you to NIH on the front page.
- Add Google Analytics to all pages.
- "Please wait" now waits for all layers.
- Use [react-grid-layout](https://github.com/STRML/react-grid-layout) for draggable panes;
Layouts can be specified either responsively, or with fixed grid positions. Grid height is
based on window height at load.
- Script (`push-demo.sh`) to push demo to S3, without making a new release.
- Use [OpenSeadragon](http://openseadragon.github.io/) for tiled imagery.
### Changed
- Spatial viewport is part of the initial FAKE_API_RESPONSE, instead of being hardcoded.
- Neighborhoods are enabled, but hidden by default.

## [0.0.13](https://www.npmjs.com/package/vitessce/v/0.0.13) - 2019-03-26
### Changed
- Lots of display tweaks to create a consistent dark color scheme.

## [0.0.12](https://www.npmjs.com/package/vitessce/v/0.0.12) - 2019-03-26
### Added
- Heatmap is row-normed. (This is a change in `vitessce-data`.)
- Borders on heatmap components... but this will be reverted.
- Cells are visible on initial load.
### Changed
- Dark color scheme, with better contrast when colored
- Heatmap spans the entire bottom.

## [0.0.11](https://www.npmjs.com/package/vitessce/v/0.0.11) - 2019-03-20
### Added
- Roll up the layers list when not hovered.
- Component titles give summary stats about data.
### Changed
- Change color scales, styling of unselected cells, and marquee rendering, to improve contrast.
- Only update selected set at end of drag.

## [0.0.10](https://www.npmjs.com/package/vitessce/v/0.0.10) - 2019-03-19
### Added
- Heatmap: Gene expression levels occupy most of the space; Above, there are bands showing
the currently selected cell set, and the current cell coloring.
### Changed
- Spatial and t-SNE backgrounds are now black.
- Move the Factor radio buttons to their own component, above Genes.

## [0.0.9](https://www.npmjs.com/package/vitessce/v/0.0.9) - 2019-03-17
### Added
- Neighborhoods layer: no interactivity, and it's obvious that the source data has some problems.
### Changed
- Got the image registration right, finally.
- Initial viewport is hardcoded: Data is no longer centered on (0, 0) origin.

## [0.0.8](https://www.npmjs.com/package/vitessce/v/0.0.8) - 2019-03-16
### Added
- Load and validate JSON for clusters, categorical factors, gene expression levels, and cell neighborhoods.
- Toggle between factor values: Spatial and t-SNE categorical colors are updated.
- Toggle between gene expression levels: Spatial and t-SNE continuous colors are updated.
- Toggle between multiple imagery layers.
### Changed
- The stained imagery is positioned and scaled better, but still slightly off.
- No outlines on cell polygons.

## [0.0.7](https://www.npmjs.com/package/vitessce/v/0.0.7) - 2019-03-07
### Added
- Component diagram and minimal documentation of library.
- Make space for a brief description of the dataset on the welcome page.
- Load background imagery.
- More unit tests.
- Label each component, and identify the current dataset.
- Replace global selection tools with in-component tools.
- Toggle visibility of each layer.
- "Please wait" while molecules load.
- Add placeholder for genes component.
### Changed
- Use a quadtree to identify the cells in the selected region.

## [0.0.6](https://www.npmjs.com/package/vitessce/v/0.0.6) - 2019-02-25
### Added
- Welcome screen where user picks dataset.
- All the cells are selected on start.
### Removed
- No longer supports drag and drop to add file.

## [0.0.5](https://www.npmjs.com/package/vitessce/v/0.0.5) - 2019-02-20
### Added
- Distinguish pan and single-select mode from drag-to-select.
- Drag-to-select supported for both Spatial and Tsne: Selection state is linked.
- Set of selected cells is updated during drag; there is also a grey overlay.
- Add the strict AirBNB linting rules.
- Load Linnarsson cell data by default, rather than starting from a blank screen.
### Changed
- Assume data has been scaled to fit a 2000 pixel-wide window, centered on the origin,
  and adjust line widths and dot sizes accordingly.

## [0.0.4](https://www.npmjs.com/package/vitessce/v/0.0.4) - 2019-02-08
### Added
- Drag and drop JSON files representing cells and molecules.
- There is a helpful link to the sample data download.
- JSON files are validated against schema, and detailed errors go to console.
- Flexbox CSS for clean columns.<|MERGE_RESOLUTION|>--- conflicted
+++ resolved
@@ -1,16 +1,18 @@
 # Changelog
 
-## 0.1.3
-
-### Added
-<<<<<<< HEAD
+## 0.1.4 - in progress
+
+### Added
 - Added support for providing cell sets files in view configs.
 
 ### Changed
 - Updated README to note a change to the development process: back to merging feature branches into `master` (rather than a `dev` branch).
 - Updated the cell set hierarchy schema.
 - Updated the cell set manager, to try to improve usability.
-=======
+
+## [0.1.3](https://www.npmjs.com/package/vitessce/v/0.1.3) - 2020-05-15
+
+### Added
 - Trevor's lab presentation on multimodal imaging (2020-05-14).
 - Added support for displaying tables of metadata in the `Description` component by wrapping in a `DescriptionSubscriber` component.
 
@@ -20,7 +22,6 @@
 - Scrollable image layer popout.
 - Upgrade `viv` to 0.2.5.
 - Theme for image layer button.
->>>>>>> 7dc26836
 
 ## [0.1.2](https://www.npmjs.com/package/vitessce/v/0.1.2) - 2020-05-12
 
