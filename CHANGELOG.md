# Changelog

## 0.1.2 - in progress

### Added
- Added a Travis CI `deploy` step for publishing to NPM when on the master branch.
- OMETIFF loading for raster imagery.
- Added support for providing cell sets files in view configs.

### Changed
- Moved `demos.md` to `DEMOS.md`.
- Fixed the example JSON URL config in `TESTING.md`.
- Fixed a horizontal scroll bug caused by overflow of the `{num} genes` subtitle in the Linnarsson demo.
- Fixed a regression caused by the updated bundling scripts minifying HTML assets and removing intentional spaces.
- Upgrade LayerController to be more general.
- In `src/app/app.js` and `src/demo/index.js`, separated rendering from validation. 
- Changed export method for components.
- Fixed backwards webpack `externals` object (`react` and `react-dom` were not properly externalized previously).
<<<<<<< HEAD
- Updated the cell set hierarchy schema.
- Updated the cell set manager, to try to improve usability.
=======
- Upgrade `viv` and `vitessce-grid` to 0.2.4 and 0.0.7 respectively.
>>>>>>> 88134a68

## [0.1.1](https://www.npmjs.com/package/vitessce/v/0.1.1) - 2020-05-05

### Added
- HiGlass integration
- Added multi-modal Spraggins example.

### Changed
- Changed rectangle tool interaction to dragging (rather than clicking twice).
- Clicking while using the rectangle or lasso tool now clears the current selection by emitting a new empty selection.
- Upgrade vitessce-image-viewer to `0.2.2`
- Changed `raster.json` schema.
- Changed `Channels` component to more general `LayerController` component which publishes `LAYER_ADD`, `LAYER_REMOVE`, and `LAYER_CHANGE` events.

## [0.1.0](https://www.npmjs.com/package/vitessce/v/0.1.0) - 2020-04-28

### Added
- Added a selectable table component with radio- and checkbox-like functionality.

### Changed
- Changed the bundling process so that subsets of components are bundled into separate JS files by targeting the `src/components/{name}/index.js` files.

## [0.0.25](https://www.npmjs.com/package/vitessce/v/0.0.25) - 2020-03-26
### Added
- Removed nwb, added custom webpack configuration.
- Added glossary.
- Added theme props, with support for "light" and "dark". Added a URL theme parameter for the demo.

### Changed
- Upgrade vitessce-image-viewer to 0.1.3 & use data loaders.
- Rename "LayerPublisher" to "SourcePublisher".
- Converted the polygon tool to a lasso tool.
- Loosened assumptions about cell info object properties when rendering cell hover messages to fix a `TypeError` bug.

## [0.0.24](https://www.npmjs.com/package/vitessce/v/0.0.24) - 2020-03-02
### Added
- Check that HTTP status is good before trying to parse response.
- Please-wait only applies to component.
- Make scatterplot dot size a constant 1px, and molecules 3px.
- Friendlier error if mapping in config doesn't match data.
- Test error handling in Cypress.
- Log a data-URI for the viewconf on load.
- Restore dark background to homepage.

### Changed
- No more missing spaces when we spell out the acronym.

### Removed
- Remove vestigial gh-pages.

## [0.0.23](https://www.npmjs.com/package/vitessce/v/0.0.23) - 2020-02-06
### Added
- HTTP headers to pass can be specified in the layers of the viewconf.
### Changed
- Fix merge-to-master builds on Travis.
- Upgrade vitessce-grid to v0.0.6 to support pane closing.
- Removed bootstrap and moved the small set of bootstrap styles being used into an SCSS mixin.
- Fixed broken rectangular selection tool (broke due to a `nebula.gl` upgrade from v0.12.0 to v0.17.1), but switched the interaction from dragging to clicking.

## [0.0.22](https://www.npmjs.com/package/vitessce/v/0.0.22) - 2019-01-22
### Added
- Now, a plain scatterplot will also clear the please-wait.

## [0.0.21](https://www.npmjs.com/package/vitessce/v/0.0.21) - 2019-01-21
### Added
- Until UI is available, dump viewconf to console.
- Added styles to prevent unintentional text selection during grid item resize in Safari.
### Changed
- Loosen the cells schema to accommodate data from HuBMAP.

## [0.0.20](https://www.npmjs.com/package/vitessce/v/0.0.20) - 2019-01-06
### changed
- Removed OpenSeadragon in favor of deckgl

## [0.0.19](https://www.npmjs.com/package/vitessce/v/0.0.19) - 2019-12-10
### Removed
- Removed Docz and .mdx files and update package.json.
### Added
- Travis checks that changelog was updated.
- Links to component demos.
- Top-level CSS rule to keep component styles from leaking out.
### Changed
- CSS filename in UMD no longer contains hash.
- Update to NodeJS 10 on Travis.

## [0.0.18](https://www.npmjs.com/package/vitessce/v/0.0.18) - 2019-11-18
### Added
- Initial zoom can be specified for scatterplots.
- Allow background imagery to be translated horizontally and vertically.
- Close cell set tabs.
- Color cell sets.
- Split long menu of cell operations into smaller menus from icons.
- Cell sets can be exported and imported as JSON.
- Union, intersection, and complement of cell sets.
- View all set descendants at a particular level.
- More public demos.
- Export `validateAndRender` for use as component.
### Changed
- Gave up on CSS modules. We'll still split out CSS into separate files, but the extra name-munging was just confusing.
- Crosshairs are now full height and width.
- S3 data is now organized by dataset.

## [0.0.17](https://www.npmjs.com/package/vitessce/v/0.0.17) - 2019-07-19
### Added
- Polygon selection tool leveraging the Nebula.gl package.
- Tooltip in heatmap.
- WIP: Using CSS modules.
- Hierarchical cell set manager component with save, name, rename, delete, rearrange, and view functionality.
### Changed
- PubSubVitessceGrid is now exported, and the registry lookup function is a parameter.
- A HiGlass demo no longer requires HiGlass to be checked in as part of this project.

## [0.0.16](https://www.npmjs.com/package/vitessce/v/0.0.16) - 2019-06-26
### Added
- Linked hover effect between spatial, scatterplot, and heatmap.
- Tooltip for cell status text upon hover in spatial and scatterplot views.
### Changed
- Using Deck.gl's built in picking instead of quadtree.

## [0.0.15](https://www.npmjs.com/package/vitessce/v/0.0.15) - 2019-06-07
### Added
- The `<TitleInfo>` component now takes children, and our JSX is tidier.
- Using [docz](https://www.docz.site/) for documentation, and add to the push script.
- Each JSON schema now checks that we are getting all and only the expected fields...
and we have a sort-of schema for the schema to make sure these checks are in place.
- Handle arbitrary mappings, not just t-SNE. Now computing PCA in vitessce-data.
- Flexible configuration: load components by name, or have multiple instances
of the same type of component.
- Half-baked proof-of-concept integration with HiGlass.
- Separate registry that holds Name -> Component mappings.
- Easy deployment to vitessce.io.
- Friendlier error page on AWS deployment.
- Display current version info in deployed demo.
- Can now specify the URL of a JSON config to load.
### Changed
- Make Heatmap more usable as a standalone.
- Fix (?) the scrollbars which had spontaneously appeared.
- Factor out the grid machinery into a separate package, `vitessce-grid`.
- More information on the Welcome page, so changed it to a two-column layout.

## [0.0.14](https://www.npmjs.com/package/vitessce/v/0.0.14) - 2019-04-29
### Added
- Add Cypress.io tests.
- Thank-you to NIH on the front page.
- Add Google Analytics to all pages.
- "Please wait" now waits for all layers.
- Use [react-grid-layout](https://github.com/STRML/react-grid-layout) for draggable panes;
Layouts can be specified either responsively, or with fixed grid positions. Grid height is
based on window height at load.
- Script (`push-demo.sh`) to push demo to S3, without making a new release.
- Use [OpenSeadragon](http://openseadragon.github.io/) for tiled imagery.
### Changed
- Spatial viewport is part of the initial FAKE_API_RESPONSE, instead of being hardcoded.
- Neighborhoods are enabled, but hidden by default.

## [0.0.13](https://www.npmjs.com/package/vitessce/v/0.0.13) - 2019-03-26
### Changed
- Lots of display tweaks to create a consistent dark color scheme.

## [0.0.12](https://www.npmjs.com/package/vitessce/v/0.0.12) - 2019-03-26
### Added
- Heatmap is row-normed. (This is a change in `vitessce-data`.)
- Borders on heatmap components... but this will be reverted.
- Cells are visible on initial load.
### Changed
- Dark color scheme, with better contrast when colored
- Heatmap spans the entire bottom.

## [0.0.11](https://www.npmjs.com/package/vitessce/v/0.0.11) - 2019-03-20
### Added
- Roll up the layers list when not hovered.
- Component titles give summary stats about data.
### Changed
- Change color scales, styling of unselected cells, and marquee rendering, to improve contrast.
- Only update selected set at end of drag.

## [0.0.10](https://www.npmjs.com/package/vitessce/v/0.0.10) - 2019-03-19
### Added
- Heatmap: Gene expression levels occupy most of the space; Above, there are bands showing
the currently selected cell set, and the current cell coloring.
### Changed
- Spatial and t-SNE backgrounds are now black.
- Move the Factor radio buttons to their own component, above Genes.

## [0.0.9](https://www.npmjs.com/package/vitessce/v/0.0.9) - 2019-03-17
### Added
- Neighborhoods layer: no interactivity, and it's obvious that the source data has some problems.
### Changed
- Got the image registration right, finally.
- Initial viewport is hardcoded: Data is no longer centered on (0, 0) origin.

## [0.0.8](https://www.npmjs.com/package/vitessce/v/0.0.8) - 2019-03-16
### Added
- Load and validate JSON for clusters, categorical factors, gene expression levels, and cell neighborhoods.
- Toggle between factor values: Spatial and t-SNE categorical colors are updated.
- Toggle between gene expression levels: Spatial and t-SNE continuous colors are updated.
- Toggle between multiple imagery layers.
### Changed
- The stained imagery is positioned and scaled better, but still slightly off.
- No outlines on cell polygons.

## [0.0.7](https://www.npmjs.com/package/vitessce/v/0.0.7) - 2019-03-07
### Added
- Component diagram and minimal documentation of library.
- Make space for a brief description of the dataset on the welcome page.
- Load background imagery.
- More unit tests.
- Label each component, and identify the current dataset.
- Replace global selection tools with in-component tools.
- Toggle visibility of each layer.
- "Please wait" while molecules load.
- Add placeholder for genes component.
### Changed
- Use a quadtree to identify the cells in the selected region.

## [0.0.6](https://www.npmjs.com/package/vitessce/v/0.0.6) - 2019-02-25
### Added
- Welcome screen where user picks dataset.
- All the cells are selected on start.
### Removed
- No longer supports drag and drop to add file.

## [0.0.5](https://www.npmjs.com/package/vitessce/v/0.0.5) - 2019-02-20
### Added
- Distinguish pan and single-select mode from drag-to-select.
- Drag-to-select supported for both Spatial and Tsne: Selection state is linked.
- Set of selected cells is updated during drag; there is also a grey overlay.
- Add the strict AirBNB linting rules.
- Load Linnarsson cell data by default, rather than starting from a blank screen.
### Changed
- Assume data has been scaled to fit a 2000 pixel-wide window, centered on the origin,
  and adjust line widths and dot sizes accordingly.

## [0.0.4](https://www.npmjs.com/package/vitessce/v/0.0.4) - 2019-02-08
### Added
- Drag and drop JSON files representing cells and molecules.
- There is a helpful link to the sample data download.
- JSON files are validated against schema, and detailed errors go to console.
- Flexbox CSS for clean columns.<|MERGE_RESOLUTION|>--- conflicted
+++ resolved
@@ -16,12 +16,9 @@
 - In `src/app/app.js` and `src/demo/index.js`, separated rendering from validation. 
 - Changed export method for components.
 - Fixed backwards webpack `externals` object (`react` and `react-dom` were not properly externalized previously).
-<<<<<<< HEAD
+- Upgrade `viv` and `vitessce-grid` to 0.2.4 and 0.0.7 respectively.
 - Updated the cell set hierarchy schema.
 - Updated the cell set manager, to try to improve usability.
-=======
-- Upgrade `viv` and `vitessce-grid` to 0.2.4 and 0.0.7 respectively.
->>>>>>> 88134a68
 
 ## [0.1.1](https://www.npmjs.com/package/vitessce/v/0.1.1) - 2020-05-05
 
